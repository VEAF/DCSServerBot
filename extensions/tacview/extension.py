import aiofiles
import asyncio
import os
import re
import shutil
import sys

from core import Extension, utils, ServiceRegistry, Server, get_translation, InstallException, DISCORD_FILE_SIZE_LIMIT, \
    Status
from packaging.version import parse
from services.bot import BotService
from services.servicebus import ServiceBus
from typing import Optional, Any

_ = get_translation(__name__.split('.')[1])

TACVIEW_DEFAULT_DIR = os.path.normpath(os.path.expandvars(os.path.join('%USERPROFILE%', 'Documents', 'Tacview')))
TACVIEW_EXPORT_LINE = "local Tacviewlfs=require('lfs');dofile(Tacviewlfs.writedir()..'Scripts/TacviewGameExport.lua')\n"
TACVIEW_PATTERN_MATCH = r'Successfully saved \[(?P<filename>.*?\.acmi)\]'

rtt_ports: dict[int, str] = dict()
rcp_ports: dict[int, str] = dict()

__all__ = [
    "Tacview",
    "TACVIEW_DEFAULT_DIR"
]


class Tacview(Extension):

    CONFIG_DICT = {
        "tacviewRealTimeTelemetryPort": {
            "type": int,
            "label": _("Tacview Port"),
            "placeholder": _("Unique port number for Tacview"),
            "required": True,
            "default": 42674
        },
        "tacviewRealTimeTelemetryPassword": {
            "type": str,
            "label": _("Tacview Password"),
            "placeholder": _("Password for Tacview, . for none"),
            "default": ""
        },
        "tacviewRemoteControlPort": {
            "type": int,
            "label": _("Remote Control Port"),
            "placeholder": _("Unique port number for remote control"),
            "default": 42675
        },
        "tacviewRemoteControlPassword": {
            "type": str,
            "label": _("Remote Control Password"),
            "placeholder": _("Password for remote control, . for none"),
            "default": ""
        },
        "tacviewPlaybackDelay": {
            "type": int,
            "label": _("Playback Delay"),
            "placeholder": _("Playback delay time"),
            "required": True,
            "default": 0
        }
    }

    def __init__(self, server: Server, config: dict):
        super().__init__(server, config)
        self.bus = ServiceRegistry.get(ServiceBus)
        self.log_pos = -1
        self.exp = re.compile(TACVIEW_PATTERN_MATCH)
        self._inst_path = None
        self.stop_event = asyncio.Event()
        self.stopped = asyncio.Event()

    async def startup(self) -> bool:
        self.stop_event.clear()
        self.stopped.clear()
        if self.config.get('target'):
            asyncio.create_task(self.check_log())
        return await super().startup()

    async def _shutdown(self):
        await self.stopped.wait()
        super().shutdown()

    def shutdown(self) -> bool:
        if self.config.get('target'):
            self.loop.create_task(self._shutdown())
            self.stop_event.set()
            return True
        else:
            return super().shutdown()

    def load_config(self) -> Optional[dict]:
        if self.server.options['plugins']:
            options = self.server.options['plugins']
        else:
            options = {}
        if 'Tacview' not in options:
            options['Tacview'] = {
                "tacviewAutoDiscardFlights": 10,
                "tacviewDebugMode": 0,
                "tacviewExportPath": "",
                "tacviewFlightDataRecordingEnabled": True,
                "tacviewModuleEnabled": True,
                "tacviewMultiplayerFlightsAsClient": 2,
                "tacviewMultiplayerFlightsAsHost": 2,
                "tacviewRealTimeTelemetryEnabled": True,
                "tacviewRealTimeTelemetryPassword": "",
                "tacviewRealTimeTelemetryPort": "42674",
                "tacviewRemoteControlEnabled": False,
                "tacviewRemoteControlPassword": "",
                "tacviewRemoteControlPort": "42675",
                "tacviewSinglePlayerFlights": 2,
                "tacviewTerrainExport": 0
            }
            self.server.options['plugins'] = options
        return options['Tacview']

    def set_option(self, options: dict, name: str, value: Any, default: Optional[Any] = None) -> bool:
        if options['Tacview'].get(name, default) != value:
            options['Tacview'][name] = value
            self.log.info(f'  => {self.server.name}: Setting ["{name}"] = {value}')
            return True
        return False

    async def prepare(self) -> bool:
        global rtt_ports, rcp_ports

        await self.update_instance(False)
        options = self.server.options['plugins']
        dirty = False
        for name, value in self.config.items():
            if not name.startswith('tacview'):
                continue
            if name == 'tacviewExportPath':
                path = os.path.normpath(os.path.expandvars(self.config.get('tacviewExportPath'))) or TACVIEW_DEFAULT_DIR
                os.makedirs(path, exist_ok=True)
                dirty = self.set_option(options, name, path) or dirty
            # Unbelievable but true. Tacview can only work with strings as ports.
            elif name in ['tacviewRealTimeTelemetryPort', 'tacviewRemoteControlPort']:
                dirty = self.set_option(options, name, str(value)) or dirty
            else:
                dirty = self.set_option(options, name, value) or dirty

        if not options['Tacview'].get('tacviewPlaybackDelay', 0):
            self.log.warning(
                f'  => {self.server.name}: tacviewPlaybackDelay is not set, you might see performance issues!')
        if dirty:
            self.server.options['plugins'] = options
            self.locals = options['Tacview']
        rtt_port = int(self.locals.get('tacviewRealTimeTelemetryPort', 42674))
        if rtt_ports.get(rtt_port, self.server.name) != self.server.name:
            self.log.error(f"  =>  {self.server.name}: tacviewRealTimeTelemetryPort {rtt_port} already in use by "
                           f"server {rtt_ports[rtt_port]}!")
            return False
        rtt_ports[rtt_port] = self.server.name
        rcp_port = int(self.locals.get('tacviewRemoteControlPort', 42675))
        if rcp_ports.get(rcp_port, self.server.name) != self.server.name:
            self.log.error(f"  =>  {self.server.name}: tacviewRemoteControlPort {rcp_port} already in use by "
                           f"server {rcp_ports[rcp_port]}!")
            return False
        rcp_ports[rcp_port] = self.server.name
        return True

    @property
    def version(self) -> str:
        return utils.get_windows_version(os.path.join(self.server.instance.home, r'Mods\tech\Tacview\bin\tacview.dll'))

    def get_inst_path(self) -> str:
        if not self._inst_path:
            if self.config.get('installation'):
                self._inst_path = os.path.join(os.path.expandvars(self.config.get('installation')))
                if not os.path.exists(self._inst_path):
                    raise InstallException(
                        f"The {self.name} installation dir can not be found at {self.config.get('installation')}!")
            elif sys.platform == 'win32':
                try:
                    import winreg

                    key = winreg.OpenKey(winreg.HKEY_CURRENT_USER, r"Software\Valve\Steam", 0)
                    path = winreg.QueryValueEx(key, 'SteamPath')[0]
                    self._inst_path = os.path.join(path, 'steamapps', 'common', 'Tacview')
                    if not os.path.exists(self._inst_path):
                        self._inst_path = None
                except FileNotFoundError:
                    pass
            if not self._inst_path:
                self._inst_path = os.path.join(os.path.expandvars('%ProgramFiles(x86)%'), 'Tacview')
                if not os.path.exists(self._inst_path):
                    raise InstallException(f"Can't detect the {self.name} installation dir, "
                                           "please specify it manually in your nodes.yaml!")
        return self._inst_path

    async def render(self, param: Optional[dict] = None) -> dict:
        if not self.locals:
            return {}
        name = 'Tacview'
        if not self.locals.get('tacviewModuleEnabled', True):
            value = 'disabled'
        else:
            show_passwords = self.config.get('show_passwords', True)
            host = self.config.get('host', self.node.public_ip)
            value = ''
            if self.locals.get('tacviewRealTimeTelemetryEnabled', True):
                value += f"{host}:{self.locals.get('tacviewRealTimeTelemetryPort', 42674)}\n"
                if show_passwords and self.locals.get('tacviewRealTimeTelemetryPassword'):
                    value += f"Password: {self.locals['tacviewRealTimeTelemetryPassword']}\n"
            if self.locals.get('tacviewRemoteControlEnabled', False):
                value += f"**Remote Ctrl [{self.locals.get('tacviewRemoteControlPort', 42675)}]**\n"
                if show_passwords and self.locals.get('tacviewRemoteControlPassword'):
                    value += f"Password: {self.locals['tacviewRemoteControlPassword']}\n"
            if int(self.locals.get('tacviewPlaybackDelay', 0)) > 0:
                value += f"Delay: {utils.format_time(self.locals['tacviewPlaybackDelay'])}"
            if len(value) == 0:
                value = 'enabled'
        return {
            "name": name,
            "version": self.version,
            "value": value
        }

    def is_installed(self) -> bool:
        if not super().is_installed():
            return False

        base_dir = self.server.instance.home
        dll_installed = os.path.exists(os.path.join(base_dir, r'Mods\tech\Tacview\bin\tacview.dll'))
        exports_installed = (os.path.exists(os.path.join(base_dir, r'Scripts\TacviewGameExport.lua')) &
                             os.path.exists(os.path.join(base_dir, r'Scripts\Export.lua')))
        if exports_installed:
            with open(os.path.join(base_dir, 'Scripts', 'Export.lua'), mode='r', encoding='utf-8') as file:
                for line in file.readlines():
                    # best case we find the default line Tacview put in the Export.lua
                    if line == TACVIEW_EXPORT_LINE:
                        break
                    # at least we found it, might still be wrong
                    elif not line.strip().startswith('--') and 'TacviewGameExport.lua'.casefold() in line.casefold():
                        break
                else:
                    exports_installed = False
        if not dll_installed or not exports_installed:
            self.log.error(f"  => {self.server.name}: Can't load extension, Tacview not correctly installed.")
            return False
        return True

    async def check_log(self):
        try:
            logfile = os.path.expandvars(
                self.config.get('log', os.path.join(self.server.instance.home, 'Logs', 'dcs.log'))
            )
            while not (self.stop_event.is_set() and self.server.status in [Status.RUNNING, Status.PAUSED]):
                try:
                    while not os.path.exists(logfile):
                        self.log_pos = 0
                        await asyncio.sleep(1)
                    async with (aiofiles.open(logfile, mode='r', encoding='utf-8', errors='ignore') as file):
                        max_pos = os.fstat(file.fileno()).st_size
                        # initial start or no new data, continue
                        if self.log_pos == -1 or max_pos == self.log_pos:
                            self.log_pos = max_pos
                            await asyncio.sleep(1)
                            continue
                        # if the logfile was rotated, seek to the beginning of the file
                        elif max_pos < self.log_pos:
                            self.log_pos = 0

                        self.log_pos = await file.seek(self.log_pos, 0)
                        lines = await file.readlines()
                        for line in lines:
                            if 'End of flight data recorder.' in line or '=== Log closed.' in line:
                                self.log_pos = -1
                                return
                            match = self.exp.search(line)
                            if match:
<<<<<<< HEAD
                                # noinspection PyAsyncCall
=======
                                self.log.debug("TACVIEW pattern found.")
>>>>>>> ad2b7034
                                asyncio.create_task(self.send_tacview_file(match.group('filename')))
                                if self.stop_event.is_set():
                                    return
                        self.log_pos = await file.tell()
                except Exception as ex:
                    self.log.exception(ex)
        finally:
            self.stopped.set()

    async def send_tacview_file(self, filename: str):
        # wait 60s for the file to appear
        for i in range(0, 60):
            if os.path.exists(filename):
                break
            await asyncio.sleep(1)
        else:
            self.log.warning(f"Can't find TACVIEW file {filename} after 1 min of waiting.")
            return

        target = self.config['target']
        if target.startswith('<'):
            if os.path.getsize(filename) > DISCORD_FILE_SIZE_LIMIT:
                self.log.warning(f"Can't upload, TACVIEW file {filename} too large!")
                return
            try:
                await self.bus.send_to_node_sync({
                    "command": "rpc",
                    "service": BotService.__name__,
                    "method": "send_message",
                    "params": {
                        "channel": int(target[4:-1]),
                        "content": _("Tacview file for server {}").format(self.server.name),
                        "server": self.server.name,
                        "filename": filename
                    }
                })
                self.log.debug(f"TACVIEW file {filename} uploaded.")
            except AttributeError:
                self.log.warning(f"Can't upload TACVIEW file {filename}, "
                                 f"channel {target[4:-1]} incorrect!")
            except Exception as ex:
                self.log.warning(f"Can't upload TACVIEW file {filename}: {ex}!")
        else:
            try:
                target_path = os.path.expandvars(utils.format_string(target, server=self.server))
                shutil.copy2(filename, target_path)
                self.log.debug(f"TACVIEW file {filename} copied to {target_path}")
            except Exception:
                self.log.warning(f"Can't upload TACVIEW file {filename} to {target}: ", exc_info=True)

    def get_inst_version(self) -> Optional[str]:
        if not self.get_inst_path():
            self.log.error("You need to specify an installation path for Tacview!")
            return None
        path = os.path.join(self.get_inst_path(), 'DCS', 'Mods', 'tech', 'Tacview', 'bin')
        return utils.get_windows_version(os.path.join(path, 'tacview.dll'))

    async def install(self) -> bool:
        def ignore_funct(dirname, filenames) -> list[str]:
            ignored = []
            for item in filenames:
                path = os.path.join(dirname, item)
                relpath = os.path.relpath(path, from_path)
                if relpath == 'Scripts\\Export.lua':
                    ignored.append(item)
            return ignored

        if not self.get_inst_path():
            self.log.error("You need to specify an installation path for Tacview!")
            return False
        from_path = os.path.join(self.get_inst_path(), 'DCS')
        shutil.copytree(from_path, self.server.instance.home, dirs_exist_ok=True, ignore=ignore_funct)
        export_file = os.path.join(self.server.instance.home, 'Scripts', 'Export.lua')
        try:
            async with aiofiles.open(export_file, mode='r', encoding='utf-8') as infile:
                lines = await infile.readlines()
        except FileNotFoundError:
            lines = []
        if TACVIEW_EXPORT_LINE not in lines:
            lines.append(TACVIEW_EXPORT_LINE)
            async with aiofiles.open(export_file, mode='w', encoding='utf-8') as outfile:
                await outfile.writelines(lines)
        self.log.info(f"  => {self.name} {self.version} installed into instance {self.server.instance.name}.")
        return True

    async def uninstall(self) -> bool:
        if not self.get_inst_path():
            self.log.error("You need to specify an installation path for Tacview!")
            return False
        version = self.version
        from_path = os.path.join(self.get_inst_path(), 'DCS')
        export_file = os.path.normpath(os.path.join(self.server.instance.home, 'Scripts', 'Export.lua'))
        for root, dirs, files in os.walk(from_path, topdown=False):
            for name in files:
                file_x = os.path.join(root, name)
                file_y = file_x.replace(from_path, self.server.instance.home)
                if os.path.normpath(file_y) == export_file:
                    continue
                if os.path.exists(file_y) and not utils.is_junction(file_y):
                    os.remove(file_y)
            for name in dirs:
                dir_x = os.path.join(root, name)
                dir_y = dir_x.replace(from_path, self.server.instance.home)
                if os.path.exists(dir_y) and not utils.is_junction(dir_y):
                    try:
                        os.rmdir(dir_y)  # only removes empty directories
                    except OSError:
                        pass  # directory not empty
        # rewrite / remove the export.lua file
        if os.path.exists(export_file):
            async with aiofiles.open(export_file, mode='r', encoding='utf-8') as infile:
                lines = await infile.readlines()
            lines_to_keep = [line for line in lines if 'TacviewGameExport' not in line and line.strip()]
            if lines_to_keep:
                async with aiofiles.open(export_file, mode='w', encoding='utf-8') as outfile:
                    await outfile.writelines(lines_to_keep)
            else:
                os.remove(export_file)
        options = self.server.options.get('plugins')
        if options:
            options['Tacview'] |= {'tacviewModuleEnabled': False}
            self.server.options['plugins'] = options
        self.log.info(f"  => {self.name} {version} uninstalled from instance {self.server.instance.name}.")
        return True

    async def update_instance(self, force: bool) -> bool:
        version = self.get_inst_version()
        if parse(self.version) < parse(version):
            if force or self.config.get('autoupdate', False):
                if not await self.uninstall():
                    return False
                if not await self.install():
                    return False
                await ServiceRegistry.get(ServiceBus).send_to_node({
                    "command": "rpc",
                    "service": BotService.__name__,
                    "method": "audit",
                    "params": {
                        "message": _("Tacview updated to version {version} on instance {instance}.").format(
                            ersion=version, instance=self.server.instance.name)
                    }
                })
                return True
            else:
                self.log.info(f"  => {self.name}: Instance {self.server.instance.name} is running version "
                              f"{self.version}, where {version} is available!")
        return False

    async def get_ports(self) -> dict:
        return {
            "tacviewRealTimeTelemetryPort": self.locals.get('tacviewRealTimeTelemetryPort', 42674),
            "tacviewRemoteControlPort": self.locals.get('tacviewRemoteControlPort', 42675)
        }<|MERGE_RESOLUTION|>--- conflicted
+++ resolved
@@ -274,11 +274,7 @@
                                 return
                             match = self.exp.search(line)
                             if match:
-<<<<<<< HEAD
-                                # noinspection PyAsyncCall
-=======
                                 self.log.debug("TACVIEW pattern found.")
->>>>>>> ad2b7034
                                 asyncio.create_task(self.send_tacview_file(match.group('filename')))
                                 if self.stop_event.is_set():
                                     return
