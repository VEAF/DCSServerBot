import aiohttp
import certifi
import os
import shutil
import subprocess
import ssl
import sys

from discord.ext import tasks

if sys.platform == 'win32':
    import win32api
    import win32con

from configparser import RawConfigParser
<<<<<<< HEAD
from core import Extension, DCSServerBot, utils, report, Server, SAVED_GAMES
=======
from core import Extension, utils, report, Server
>>>>>>> 44a1ebf3
from typing import Optional

ports: dict[int, str] = dict()


class SRS(Extension):
    def __init__(self, server: Server, config: dict):
        self.cfg = RawConfigParser()
        self.cfg.optionxform = str
        super().__init__(server, config)
        self.process = None

    def load_config(self) -> Optional[dict]:
        if 'config' in self.config:
            self.cfg.read(os.path.expandvars(self.config['config']), encoding='utf-8')
            return {s: dict(self.cfg.items(s)) for s in self.cfg.sections()}
        else:
            return {}

    async def prepare(self) -> bool:
        # Set SRS port if necessary
        dirty = False
        if 'port' in self.config and int(self.cfg['Server Settings']['SERVER_PORT']) != int(self.config['port']):
            self.cfg.set('Server Settings', 'SERVER_PORT', str(self.config['port']))
            self.log.info(f"  => {self.server.name}: SERVER_PORT set to {self.config['port']}")
            dirty = True
        if 'awacs' in self.config and self.cfg['General Settings']['EXTERNAL_AWACS_MODE'] != str(self.config['awacs']).lower():
            self.cfg.set('General Settings', 'EXTERNAL_AWACS_MODE', str(self.config['awacs']).lower())
            self.log.info(f"  => {self.server.name}: EXTERNAL_AWACS_MODE set to {self.config['awacs']}")
            dirty = True
        if 'blue_password' in self.config and self.cfg['External AWACS Mode Settings']['EXTERNAL_AWACS_MODE_BLUE_PASSWORD'] != self.config['blue_password']:
            self.cfg.set('External AWACS Mode Settings', 'EXTERNAL_AWACS_MODE_BLUE_PASSWORD', self.config['blue_password'])
            self.log.info(f"  => {self.server.name}: EXTERNAL_AWACS_MODE_BLUE_PASSWORD set to {self.config['blue_password']}")
            dirty = True
        if 'red_password' in self.config and self.cfg['External AWACS Mode Settings']['EXTERNAL_AWACS_MODE_RED_PASSWORD'] != self.config['red_password']:
            self.cfg.set('External AWACS Mode Settings', 'EXTERNAL_AWACS_MODE_RED_PASSWORD', self.config['red_password'])
            self.log.info(f"  => {self.server.name}: EXTERNAL_AWACS_MODE_RED_PASSWORD set to {self.config['red_password']}")
            dirty = True
        if dirty:
            path = os.path.expandvars(self.config['config'])
            with open(path, 'w') as ini:
                self.cfg.write(ini)
            self.locals = self.load_config()
        # Change DCS-SRS-AutoConnectGameGUI.lua if necessary
<<<<<<< HEAD
        autoconnect = os.path.expandvars(os.path.join(SAVED_GAMES, self.server.installation,
                                                      r'Scripts\Hooks\DCS-SRS-AutoConnectGameGUI.lua'))
        host = self.config['host'] if 'host' in self.config else self.bot.external_ip
        port = self.config['port'] if 'port' in self.config else self.locals['Server Settings']['SERVER_PORT']
=======
        autoconnect = os.path.join(self.server.instance.home,
                                   os.path.join('Scripts', 'Hooks', 'DCS-SRS-AutoConnectGameGUI.lua'))
        host = self.config.get('host', self.node.public_ip)
        port = self.config.get('port', self.locals['Server Settings']['SERVER_PORT'])
>>>>>>> 44a1ebf3
        if os.path.exists(autoconnect):
            shutil.copy2(autoconnect, autoconnect + '.bak')
            with open(os.path.join('extensions', 'lua', 'DCS-SRS-AutoConnectGameGUI.lua')) as infile:
                with open(autoconnect, 'w') as outfile:
                    for line in infile.readlines():
                        if line.startswith('SRSAuto.SERVER_SRS_HOST_AUTO = '):
                            line = "SRSAuto.SERVER_SRS_HOST_AUTO = false -- if set to true SRS will set the " \
                                   "SERVER_SRS_HOST for you! - Currently disabled\n"
                        elif line.startswith('SRSAuto.SERVER_SRS_PORT = '):
                            line = f'SRSAuto.SERVER_SRS_PORT = "{port}" --  SRS Server default is 5002 TCP & UDP\n'
                        elif line.startswith('SRSAuto.SERVER_SRS_HOST = '):
                            line = f'SRSAuto.SERVER_SRS_HOST = "{host}" -- overridden if SRS_HOST_AUTO is true ' \
                                   f'-- set to your PUBLIC ipv4 address\n'
                        outfile.write(line)
        else:
            self.log.info('- SRS autoconnect is not enabled for this server.')
        return True

    async def startup(self) -> bool:
        await super().startup()
        if self.config.get('autostart', True):
            self.log.debug(r'Launching SRS server with: "{}\SR-Server.exe" -cfg="{}"'.format(
                os.path.expandvars(self.config['installation']), os.path.expandvars(self.config['config'])))
            if sys.platform == 'win32' and self.config.get('minimized', False):
                info = subprocess.STARTUPINFO()
                info.dwFlags = subprocess.STARTF_USESHOWWINDOW
                info.wShowWindow = win32con.SW_MINIMIZE
            else:
                info = None
            self.process = subprocess.Popen(
                ['SR-Server.exe', '-cfg={}'.format(os.path.expandvars(self.config['config']))],
                executable=os.path.join(os.path.expandvars(self.config['installation']), 'SR-Server.exe'),
                startupinfo=info
            )
        return self.is_running()

    async def shutdown(self):
        if self.config.get('autostart', True):
            p = self.process or utils.find_process('SR-Server.exe', self.server.instance.name)
            if p:
                p.kill()
                self.process = None
        return await super().shutdown()

    def is_running(self) -> bool:
        server_ip = self.locals['Server Settings'].get('SERVER_IP', '127.0.0.1')
        if server_ip == '0.0.0.0':
            server_ip = '127.0.0.1'
        return utils.is_open(server_ip, self.locals['Server Settings'].get('SERVER_PORT', 5002))

    @property
    def version(self) -> Optional[str]:
        if sys.platform == 'win32':
            info = win32api.GetFileVersionInfo(
                os.path.join(os.path.expandvars(self.config['installation']), 'SR-Server.exe'), '\\')
            version = "%d.%d.%d.%d" % (info['FileVersionMS'] / 65536,
                                       info['FileVersionMS'] % 65536,
                                       info['FileVersionLS'] / 65536,
                                       info['FileVersionLS'] % 65536)
        else:
            version = None
        return version

    def render(self, embed: report.EmbedElement, param: Optional[dict] = None):
<<<<<<< HEAD
        if not self.locals:
            return
        host = self.config['host'] if 'host' in self.config else self.bot.external_ip
        value = f"{host}:{self.locals['Server Settings']['SERVER_PORT']}"
        show_passwords = self.config['show_passwords'] if 'show_passwords' in self.config else True
        if show_passwords and self.locals['General Settings']['EXTERNAL_AWACS_MODE'] == 'true' and \
                'External AWACS Mode Settings' in self.locals:
            blue = self.locals['External AWACS Mode Settings']['EXTERNAL_AWACS_MODE_BLUE_PASSWORD']
            red = self.locals['External AWACS Mode Settings']['EXTERNAL_AWACS_MODE_RED_PASSWORD']
            if blue or red:
                value += f'\n🔹 Pass: {blue}\n🔸 Pass: {red}'
        embed.add_field(name="SRS (online)" if self.is_running() else "SRS (offline)", value=value)
=======
        if self.locals:
            host = self.config.get('host', self.node.public_ip)
            value = f"{host}:{self.locals['Server Settings']['SERVER_PORT']}"
            show_passwords = self.config.get('show_passwords', True)
            if show_passwords and self.locals['General Settings']['EXTERNAL_AWACS_MODE'] == 'true' and \
                    'External AWACS Mode Settings' in self.locals:
                blue = self.locals['External AWACS Mode Settings']['EXTERNAL_AWACS_MODE_BLUE_PASSWORD']
                red = self.locals['External AWACS Mode Settings']['EXTERNAL_AWACS_MODE_RED_PASSWORD']
                if blue or red:
                    value += f'\n🔹 Pass: {blue}\n🔸 Pass: {red}'
            embed.add_field(name="SRS (online)" if self.is_running() else "SRS (offline)", value=value)
>>>>>>> 44a1ebf3

    def is_installed(self) -> bool:
        global ports

        # check if SRS is installed
        exe_path = os.path.join(
            os.path.expandvars(self.config.get('installation',
                                               os.path.join('%ProgramFiles%', 'DCS-SimpleRadio-Standalone'))),
            'SR-Server.exe'
        )
        if not os.path.exists(exe_path):
            self.log.error(f"  => SRS executable not found in {exe_path}")
            return False
        # do we have a proper config file?
        try:
            cfg_path = os.path.expandvars(self.config.get('config'))
            if not os.path.exists(cfg_path):
                self.log.error(f"  => SRS config not found for server {self.server.name}")
                return False
            if self.server.instance.name not in cfg_path:
                self.log.warning(f"  => Please move your SRS configuration from {cfg_path} to "
                                 f"{os.path.join(self.server.instance.home, 'Config', 'SRS.cfg')}")
        except KeyError:
            self.log.error(f"  => SRS config not set for server {self.server.name}")
            return False

        port = self.config.get('port', int(self.cfg['Server Settings'].get('SERVER_PORT', '5002')))
        if port in ports and ports[port] != self.server.name:
            self.log.error(f"  => SRS port {port} already in use by server {ports[port]}!")
            return False
        else:
            ports[port] = self.server.name
        return True

    @tasks.loop(minutes=5)
    async def schedule(self):
        if not self.config.get('autoupdate', False):
            return
        try:
            async with aiohttp.ClientSession(connector=aiohttp.TCPConnector(
                    ssl=ssl.create_default_context(cafile=certifi.where()))) as session:
                async with session.get("https://github.com/ciribob/DCS-SimpleRadioStandalone/releases/latest") as response:
                    if response.status in [200, 302]:
                        version = response.url.raw_parts[-1]
                        if version != self.version:
                            self.log.info(f"A new DCS-SRS update is available. Updating to version {version} ...")
                            cwd = os.path.expandvars(self.config['installation'])
                            subprocess.run(executable=os.path.join(cwd, 'SRS-AutoUpdater.exe'),
                                           args=['-server', '-autoupdate', f'-path=\"{cwd}\"'], cwd=cwd, shell=True)
        except OSError as ex:
            if ex.winerror == 740:
                self.log.error("You need to run DCSServerBot as Administrator to use the DCS-SRS AutoUpdater.")<|MERGE_RESOLUTION|>--- conflicted
+++ resolved
@@ -13,11 +13,7 @@
     import win32con
 
 from configparser import RawConfigParser
-<<<<<<< HEAD
-from core import Extension, DCSServerBot, utils, report, Server, SAVED_GAMES
-=======
 from core import Extension, utils, report, Server
->>>>>>> 44a1ebf3
 from typing import Optional
 
 ports: dict[int, str] = dict()
@@ -62,17 +58,10 @@
                 self.cfg.write(ini)
             self.locals = self.load_config()
         # Change DCS-SRS-AutoConnectGameGUI.lua if necessary
-<<<<<<< HEAD
-        autoconnect = os.path.expandvars(os.path.join(SAVED_GAMES, self.server.installation,
-                                                      r'Scripts\Hooks\DCS-SRS-AutoConnectGameGUI.lua'))
-        host = self.config['host'] if 'host' in self.config else self.bot.external_ip
-        port = self.config['port'] if 'port' in self.config else self.locals['Server Settings']['SERVER_PORT']
-=======
         autoconnect = os.path.join(self.server.instance.home,
                                    os.path.join('Scripts', 'Hooks', 'DCS-SRS-AutoConnectGameGUI.lua'))
         host = self.config.get('host', self.node.public_ip)
         port = self.config.get('port', self.locals['Server Settings']['SERVER_PORT'])
->>>>>>> 44a1ebf3
         if os.path.exists(autoconnect):
             shutil.copy2(autoconnect, autoconnect + '.bak')
             with open(os.path.join('extensions', 'lua', 'DCS-SRS-AutoConnectGameGUI.lua')) as infile:
@@ -137,20 +126,6 @@
         return version
 
     def render(self, embed: report.EmbedElement, param: Optional[dict] = None):
-<<<<<<< HEAD
-        if not self.locals:
-            return
-        host = self.config['host'] if 'host' in self.config else self.bot.external_ip
-        value = f"{host}:{self.locals['Server Settings']['SERVER_PORT']}"
-        show_passwords = self.config['show_passwords'] if 'show_passwords' in self.config else True
-        if show_passwords and self.locals['General Settings']['EXTERNAL_AWACS_MODE'] == 'true' and \
-                'External AWACS Mode Settings' in self.locals:
-            blue = self.locals['External AWACS Mode Settings']['EXTERNAL_AWACS_MODE_BLUE_PASSWORD']
-            red = self.locals['External AWACS Mode Settings']['EXTERNAL_AWACS_MODE_RED_PASSWORD']
-            if blue or red:
-                value += f'\n🔹 Pass: {blue}\n🔸 Pass: {red}'
-        embed.add_field(name="SRS (online)" if self.is_running() else "SRS (offline)", value=value)
-=======
         if self.locals:
             host = self.config.get('host', self.node.public_ip)
             value = f"{host}:{self.locals['Server Settings']['SERVER_PORT']}"
@@ -162,7 +137,6 @@
                 if blue or red:
                     value += f'\n🔹 Pass: {blue}\n🔸 Pass: {red}'
             embed.add_field(name="SRS (online)" if self.is_running() else "SRS (offline)", value=value)
->>>>>>> 44a1ebf3
 
     def is_installed(self) -> bool:
         global ports
