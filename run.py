from __future__ import annotations

import asyncio
import os
import platform
<<<<<<< HEAD
import psycopg2
import psycopg2.extras
import shutil
import subprocess
import sys
import time
import traceback
import zipfile

from core import utils, Server, DCSServerBot, Status, ThreadedConnectionPool
from contextlib import closing
from discord import SelectOption
from discord.ext import commands
from install import Install
from logging.handlers import RotatingFileHandler
from matplotlib import font_manager
from pathlib import Path
from typing import Optional, TYPE_CHECKING
from version import __version__

if TYPE_CHECKING:
    from core import Plugin


# Set the bot version (not externally configurable)
BOT_VERSION = __version__[:__version__.rfind('.')]
SUB_VERSION = int(__version__[__version__.rfind('.') + 1:])
=======
import traceback
>>>>>>> 44a1ebf3

from core import NodeImpl, ServiceRegistry, ServiceInstallationError
from install import Install
from migrate import migrate

# Register all services
import services


class Main:

<<<<<<< HEAD
    def __init__(self):
        self.config = self.read_config()
        self.log = self.init_logger()
        self.log.info(f'DCSServerBot v{BOT_VERSION}.{SUB_VERSION} starting up ...')
        self.log.info(f'- Python version {platform.python_version()} detected.')
        if self.config.getboolean('BOT', 'AUTOUPDATE') and self.upgrade():
            self.log.warning('- Restart needed => exiting.')
            exit(-1)
        self.db_version = None
        self.install_plugins()
        self.pool = self.init_db()
        if self.config.getboolean('BOT', 'DESANITIZE'):
            utils.desanitize(self)
        self.install_hooks()
        self.bot: DCSServerBot = self.init_bot()
        self.add_commands()

    def init_logger(self):
        # Initialize the logger
        log = logging.getLogger(name='dcsserverbot')
        log.setLevel(logging.DEBUG)
        formatter = logging.Formatter(fmt=u'%(asctime)s.%(msecs)03d %(levelname)s\t%(message)s',
                                      datefmt='%Y-%m-%d %H:%M:%S')
        formatter.converter = time.gmtime
        fh = RotatingFileHandler('dcsserverbot.log', encoding='utf-8',
                                 maxBytes=int(self.config['LOGGING']['LOGROTATE_SIZE']),
                                 backupCount=int(self.config['LOGGING']['LOGROTATE_COUNT']))
        fh.setLevel(LOGLEVEL[self.config['LOGGING']['LOGLEVEL']])
        fh.setFormatter(formatter)
        fh.doRollover()
        log.addHandler(fh)
        ch = logging.StreamHandler()
        ch.setLevel(logging.INFO)
        ch.setFormatter(formatter)
        log.addHandler(ch)
        # discord.utils.setup_logging(level=logging.DEBUG, root=False, handler=fh, formatter=formatter)
        return log

    def install_plugins(self):
        for file in Path('plugins').glob('*.zip'):
            path = file.__str__()
            self.log.info('- Unpacking plugin "{}" ...'.format(os.path.basename(path).replace('.zip', '')))
            shutil.unpack_archive(path, '{}'.format(path.replace('.zip', '')))
            os.remove(path)

    @staticmethod
    def read_config():
        config = utils.config
        config['BOT']['VERSION'] = BOT_VERSION
        config['BOT']['SUB_VERSION'] = str(SUB_VERSION)
        return config

    def init_db(self):
        # Initialize the database
        pool_min = self.config['DB']['MASTER_POOL_MIN'] if self.config.getboolean('BOT', 'MASTER') else self.config['DB']['AGENT_POOL_MIN']
        pool_max = self.config['DB']['MASTER_POOL_MAX'] if self.config.getboolean('BOT', 'MASTER') else self.config['DB']['AGENT_POOL_MAX']
        db_pool = ThreadedConnectionPool(int(pool_min), int(pool_max), self.config['BOT']['DATABASE_URL'], sslmode='allow')
        conn = db_pool.getconn()
        try:
            with closing(conn.cursor()) as cursor:
                if self.config.getboolean('BOT', 'MASTER') is True:
                    # check if there is an old database already
                    cursor.execute("SELECT tablename FROM pg_catalog.pg_tables WHERE tablename IN ('version', 'plugins')")
                    tables = [x[0] for x in cursor.fetchall()]
                    # initial setup
                    if len(tables) == 0:
                        self.log.info('Initializing Database ...')
                        with open(TABLES_SQL) as tables_sql:
                            for query in tables_sql.readlines():
                                self.log.debug(query.rstrip())
                                cursor.execute(query.rstrip())
                        self.log.info('Database initialized.')
                    else:
                        # version table missing
                        if 'version' not in tables:
                            cursor.execute("CREATE TABLE IF NOT EXISTS version (version TEXT PRIMARY KEY);"
                                           "INSERT INTO version (version) VALUES ('v1.4');")
                        cursor.execute('SELECT version FROM version')
                        self.db_version = cursor.fetchone()[0]
                        while os.path.exists(UPDATES_SQL.format(self.db_version)):
                            self.log.info('Updating Database {} ...'.format(self.db_version))
                            with open(UPDATES_SQL.format(self.db_version)) as tables_sql:
                                for query in tables_sql.readlines():
                                    self.log.debug(query.rstrip())
                                    cursor.execute(query.rstrip())
                            cursor.execute('SELECT version FROM version')
                            self.db_version = cursor.fetchone()[0]
                            self.log.info(f"Database updated to {self.db_version}.")
                else:
                    cursor.execute("SELECT tablename FROM pg_catalog.pg_tables WHERE tablename = 'servers'")
                    if cursor.rowcount == 0:
                        self.log.error('No MASTER database found. Please check configuration!')
                        exit(-1)
            conn.commit()
        except (Exception, psycopg2.DatabaseError) as error:
            conn.rollback()
            self.log.exception(error)
            raise error
        finally:
            db_pool.putconn(conn)
        # Make sure we only get back floats, not Decimal
        dec2float = psycopg2.extensions.new_type(
            psycopg2.extensions.DECIMAL.values,
            'DEC2FLOAT',
            lambda value, curs: float(value) if value is not None else None)
        psycopg2.extensions.register_type(dec2float)
        return db_pool

    def install_hooks(self):
        self.log.info('- Configure DCS installations ...')
        for server_name, installation in utils.findDCSInstallations():
            if installation not in self.config:
                continue
            self.log.info(f'  => {installation}')
            dcs_path = os.path.expandvars(self.config[installation]['DCS_HOME'] + '\\Scripts')
            if not os.path.exists(dcs_path):
                os.mkdir(dcs_path)
            ignore = None
            if os.path.exists(dcs_path + r'\net\DCSServerBot'):
                self.log.debug('  - Updating Hooks ...')
                shutil.rmtree(dcs_path + r'\net\DCSServerBot')
                ignore = shutil.ignore_patterns('DCSServerBotConfig.lua.tmpl')
            else:
                self.log.debug('  - Installing Hooks ...')
            shutil.copytree('./Scripts', dcs_path, dirs_exist_ok=True, ignore=ignore)
            try:
                with open(r'Scripts/net/DCSServerBot/DCSServerBotConfig.lua.tmpl', 'r') as template:
                    with open(dcs_path + r'\net\DCSServerBot\DCSServerBotConfig.lua', 'w') as outfile:
                        for line in template.readlines():
                            s = line.find('{')
                            e = line.find('}')
                            if s != -1 and e != -1 and (e - s) > 1:
                                param = line[s + 1:e].split('.')
                                if len(param) == 2:
                                    if param[0] == 'BOT' and param[1] == 'HOST' and self.config[param[0]][param[1]] == '0.0.0.0':
                                        line = line.replace('{' + '.'.join(param) + '}', '127.0.0.1')
                                    else:
                                        line = line.replace('{' + '.'.join(param) + '}', self.config[param[0]][param[1]])
                                elif len(param) == 1:
                                    line = line.replace('{' + '.'.join(param) + '}', self.config[installation][param[0]])
                            outfile.write(line)
            except KeyError as k:
                self.log.error(
                    f'! Your dcsserverbot.ini contains errors. You must set a value for {k}. See README for help.')
                raise k
            self.log.debug('  - Hooks installed into {}.'.format(installation))

    async def install_fonts(self):
        if 'CJK_FONT' in self.config['REPORTS']:
            if not os.path.exists('fonts'):
                os.makedirs('fonts')

                async def fetch_file(url: str):
                    async with aiohttp.ClientSession() as session:
                        async with session.get(url) as resp:
                            assert resp.status == 200
                            data = await resp.read()

                    async with aiofiles.open(
                            os.path.join('fonts', "temp.zip"), "wb") as outfile:
                        await outfile.write(data)

                    with zipfile.ZipFile('fonts/temp.zip', 'r') as zip_ref:
                        zip_ref.extractall('fonts')

                    os.remove('fonts/temp.zip')
                    for font in font_manager.findSystemFonts('fonts'):
                        font_manager.fontManager.addfont(font)
                    self.log.info('- CJK font installed and loaded.')

                fonts = {
                    "TC": "https://fonts.google.com/download?family=Noto%20Sans%20TC",
                    "JP": "https://fonts.google.com/download?family=Noto%20Sans%20JP",
                    "KR": "https://fonts.google.com/download?family=Noto%20Sans%20KR"
                }

                asyncio.get_event_loop().create_task(fetch_file(fonts[self.config['REPORTS']['CJK_FONT']]))
            else:
                for font in font_manager.findSystemFonts('fonts'):
                    font_manager.fontManager.addfont(font)
                self.log.debug('- CJK fonts loaded.')

    def init_bot(self):
        def get_prefix(client, message):
            prefixes = [self.config['BOT']['COMMAND_PREFIX']]
            # Allow users to @mention the bot instead of using a prefix
            return commands.when_mentioned_or(*prefixes)(client, message)

        # Create the Bot
        return DCSServerBot(version=BOT_VERSION,
                            sub_version=SUB_VERSION,
                            command_prefix=get_prefix,
                            description='Interact with DCS World servers',
                            owner_id=int(self.config['BOT']['OWNER']),
                            case_insensitive=True,
                            intents=discord.Intents.all(),
                            log=self.log,
                            config=self.config,
                            pool=self.pool,
                            help_command=None,
                            heartbeat_timeout=120,
                            assume_unsync_clock=True)
=======
    def __init__(self, node: NodeImpl):
        self.node = node
        self.log = node.log
>>>>>>> 44a1ebf3

    async def run(self):
        if self.node.locals.get('autoupdate', False):
            await self.node.upgrade()

        await self.node.register()
        async with ServiceRegistry(node=self.node) as registry:
            if registry.services():
                self.log.info("- Loading Services ...")
            for name in registry.services().keys():
                if not registry.can_run(name):
                    continue
                if name == 'Dashboard':
                    if self.node.config.get('use_dashboard', True):
                        self.log.info("  => Dashboard started.")
                        dashboard = registry.new(name)
                        asyncio.create_task(dashboard.start())
                    continue
                else:
                    try:
                        asyncio.create_task(registry.new(name).start())
                        self.log.debug(f"  => {name} loaded.")
                    except ServiceInstallationError as ex:
                        self.log.error(f"  - {ex.__str__()}")
                        self.log.info(f"  => {name} NOT loaded.")
            if not self.node.master:
                self.log.info("DCSServerBot AGENT started.")
            try:
<<<<<<< HEAD
                with closing(git.Repo('.')) as repo:
                    self.log.debug('- Checking for updates...')
                    current_hash = repo.head.commit.hexsha
                    origin = repo.remotes.origin
                    origin.fetch()
                    # force the branch to v2
                    if repo.active_branch.name != 'v2':
                        self.log.info("- Force migrating to the v2 branch ...")
                        repo.git.checkout('v2')
                    new_hash = origin.refs[repo.active_branch.name].object.hexsha
                    if new_hash != current_hash:
                        modules = False
                        self.log.info('- Updating myself...')
                        diff = repo.head.commit.diff(new_hash)
                        for d in diff:
                            if d.b_path == 'requirements.txt':
                                modules = True
                        try:
                            repo.remote().pull(repo.active_branch)
                            self.log.info('  => DCSServerBot updated to latest version.')
                            if modules is True:
                                self.log.warning('  => requirements.txt has changed. Installing missing modules...')
                                subprocess.check_call([sys.executable, '-m', 'pip', '-q', 'install', '-r',
                                                       'requirements.txt'])
                            return True
                        except git.exc.GitCommandError:
                            self.log.error('  => Autoupdate failed!')
                            self.log.error('     Please revert back the changes in these files:')
                            for item in repo.index.diff(None):
                                self.log.error(f'     ./{item.a_path}')
                            return False
=======
                while True:
                    # wait until the master changes
                    while self.node.master == self.node.check_master():
                        await asyncio.sleep(1)
                    # switch master
                    self.node.master = not self.node.master
                    if self.node.master:
                        self.log.info("Master is not responding... taking over.")
                        if self.node.config.get('use_dashboard', True):
                            await dashboard.stop()
                        for name in registry.services().keys():
                            if registry.master_only(name):
                                try:
                                    asyncio.create_task(registry.new(name).start())
                                except ServiceInstallationError as ex:
                                    self.log.error(f"  - {ex.__str__()}")
                                    self.log.info(f"  => {name} NOT loaded.")
>>>>>>> 44a1ebf3
                    else:
                        self.log.info("Second Master found, stepping back to Agent configuration.")
                        if self.node.config.get('use_dashboard', True):
                            await dashboard.stop()
                        for name in registry.services().keys():
                            if registry.master_only(name):
                                await registry.get(name).stop()
                    if self.node.config.get('use_dashboard', True):
                        await dashboard.start()
            finally:
                await self.node.unregister()


if __name__ == "__main__":
    if os.path.exists('config/dcsserverbot.ini'):
        migrate()
    elif not os.path.exists('config/main.yaml'):
        Install.install()
    if int(platform.python_version_tuple()[0]) < 3 or int(platform.python_version_tuple()[1]) < 9:
        print("You need Python 3.9 or higher to run DCSServerBot (3.11 recommended)!")
        exit(-2)
    elif int(platform.python_version_tuple()[1]) == 9:
        print("Python 3.9 is outdated, you should consider upgrading it to 3.10 or higher.")
    try:
        # work around possible bug with several Python versions / asyncio
        # asyncio.get_event_loop().run_until_complete()
        asyncio.run(Main(NodeImpl()).run())
    except (KeyboardInterrupt, asyncio.CancelledError):
        exit(-1)
<<<<<<< HEAD
    except Exception as ex:
=======
    except:
>>>>>>> 44a1ebf3
        traceback.print_exc()
        exit(-1)<|MERGE_RESOLUTION|>--- conflicted
+++ resolved
@@ -3,37 +3,7 @@
 import asyncio
 import os
 import platform
-<<<<<<< HEAD
-import psycopg2
-import psycopg2.extras
-import shutil
-import subprocess
-import sys
-import time
 import traceback
-import zipfile
-
-from core import utils, Server, DCSServerBot, Status, ThreadedConnectionPool
-from contextlib import closing
-from discord import SelectOption
-from discord.ext import commands
-from install import Install
-from logging.handlers import RotatingFileHandler
-from matplotlib import font_manager
-from pathlib import Path
-from typing import Optional, TYPE_CHECKING
-from version import __version__
-
-if TYPE_CHECKING:
-    from core import Plugin
-
-
-# Set the bot version (not externally configurable)
-BOT_VERSION = __version__[:__version__.rfind('.')]
-SUB_VERSION = int(__version__[__version__.rfind('.') + 1:])
-=======
-import traceback
->>>>>>> 44a1ebf3
 
 from core import NodeImpl, ServiceRegistry, ServiceInstallationError
 from install import Install
@@ -45,214 +15,9 @@
 
 class Main:
 
-<<<<<<< HEAD
-    def __init__(self):
-        self.config = self.read_config()
-        self.log = self.init_logger()
-        self.log.info(f'DCSServerBot v{BOT_VERSION}.{SUB_VERSION} starting up ...')
-        self.log.info(f'- Python version {platform.python_version()} detected.')
-        if self.config.getboolean('BOT', 'AUTOUPDATE') and self.upgrade():
-            self.log.warning('- Restart needed => exiting.')
-            exit(-1)
-        self.db_version = None
-        self.install_plugins()
-        self.pool = self.init_db()
-        if self.config.getboolean('BOT', 'DESANITIZE'):
-            utils.desanitize(self)
-        self.install_hooks()
-        self.bot: DCSServerBot = self.init_bot()
-        self.add_commands()
-
-    def init_logger(self):
-        # Initialize the logger
-        log = logging.getLogger(name='dcsserverbot')
-        log.setLevel(logging.DEBUG)
-        formatter = logging.Formatter(fmt=u'%(asctime)s.%(msecs)03d %(levelname)s\t%(message)s',
-                                      datefmt='%Y-%m-%d %H:%M:%S')
-        formatter.converter = time.gmtime
-        fh = RotatingFileHandler('dcsserverbot.log', encoding='utf-8',
-                                 maxBytes=int(self.config['LOGGING']['LOGROTATE_SIZE']),
-                                 backupCount=int(self.config['LOGGING']['LOGROTATE_COUNT']))
-        fh.setLevel(LOGLEVEL[self.config['LOGGING']['LOGLEVEL']])
-        fh.setFormatter(formatter)
-        fh.doRollover()
-        log.addHandler(fh)
-        ch = logging.StreamHandler()
-        ch.setLevel(logging.INFO)
-        ch.setFormatter(formatter)
-        log.addHandler(ch)
-        # discord.utils.setup_logging(level=logging.DEBUG, root=False, handler=fh, formatter=formatter)
-        return log
-
-    def install_plugins(self):
-        for file in Path('plugins').glob('*.zip'):
-            path = file.__str__()
-            self.log.info('- Unpacking plugin "{}" ...'.format(os.path.basename(path).replace('.zip', '')))
-            shutil.unpack_archive(path, '{}'.format(path.replace('.zip', '')))
-            os.remove(path)
-
-    @staticmethod
-    def read_config():
-        config = utils.config
-        config['BOT']['VERSION'] = BOT_VERSION
-        config['BOT']['SUB_VERSION'] = str(SUB_VERSION)
-        return config
-
-    def init_db(self):
-        # Initialize the database
-        pool_min = self.config['DB']['MASTER_POOL_MIN'] if self.config.getboolean('BOT', 'MASTER') else self.config['DB']['AGENT_POOL_MIN']
-        pool_max = self.config['DB']['MASTER_POOL_MAX'] if self.config.getboolean('BOT', 'MASTER') else self.config['DB']['AGENT_POOL_MAX']
-        db_pool = ThreadedConnectionPool(int(pool_min), int(pool_max), self.config['BOT']['DATABASE_URL'], sslmode='allow')
-        conn = db_pool.getconn()
-        try:
-            with closing(conn.cursor()) as cursor:
-                if self.config.getboolean('BOT', 'MASTER') is True:
-                    # check if there is an old database already
-                    cursor.execute("SELECT tablename FROM pg_catalog.pg_tables WHERE tablename IN ('version', 'plugins')")
-                    tables = [x[0] for x in cursor.fetchall()]
-                    # initial setup
-                    if len(tables) == 0:
-                        self.log.info('Initializing Database ...')
-                        with open(TABLES_SQL) as tables_sql:
-                            for query in tables_sql.readlines():
-                                self.log.debug(query.rstrip())
-                                cursor.execute(query.rstrip())
-                        self.log.info('Database initialized.')
-                    else:
-                        # version table missing
-                        if 'version' not in tables:
-                            cursor.execute("CREATE TABLE IF NOT EXISTS version (version TEXT PRIMARY KEY);"
-                                           "INSERT INTO version (version) VALUES ('v1.4');")
-                        cursor.execute('SELECT version FROM version')
-                        self.db_version = cursor.fetchone()[0]
-                        while os.path.exists(UPDATES_SQL.format(self.db_version)):
-                            self.log.info('Updating Database {} ...'.format(self.db_version))
-                            with open(UPDATES_SQL.format(self.db_version)) as tables_sql:
-                                for query in tables_sql.readlines():
-                                    self.log.debug(query.rstrip())
-                                    cursor.execute(query.rstrip())
-                            cursor.execute('SELECT version FROM version')
-                            self.db_version = cursor.fetchone()[0]
-                            self.log.info(f"Database updated to {self.db_version}.")
-                else:
-                    cursor.execute("SELECT tablename FROM pg_catalog.pg_tables WHERE tablename = 'servers'")
-                    if cursor.rowcount == 0:
-                        self.log.error('No MASTER database found. Please check configuration!')
-                        exit(-1)
-            conn.commit()
-        except (Exception, psycopg2.DatabaseError) as error:
-            conn.rollback()
-            self.log.exception(error)
-            raise error
-        finally:
-            db_pool.putconn(conn)
-        # Make sure we only get back floats, not Decimal
-        dec2float = psycopg2.extensions.new_type(
-            psycopg2.extensions.DECIMAL.values,
-            'DEC2FLOAT',
-            lambda value, curs: float(value) if value is not None else None)
-        psycopg2.extensions.register_type(dec2float)
-        return db_pool
-
-    def install_hooks(self):
-        self.log.info('- Configure DCS installations ...')
-        for server_name, installation in utils.findDCSInstallations():
-            if installation not in self.config:
-                continue
-            self.log.info(f'  => {installation}')
-            dcs_path = os.path.expandvars(self.config[installation]['DCS_HOME'] + '\\Scripts')
-            if not os.path.exists(dcs_path):
-                os.mkdir(dcs_path)
-            ignore = None
-            if os.path.exists(dcs_path + r'\net\DCSServerBot'):
-                self.log.debug('  - Updating Hooks ...')
-                shutil.rmtree(dcs_path + r'\net\DCSServerBot')
-                ignore = shutil.ignore_patterns('DCSServerBotConfig.lua.tmpl')
-            else:
-                self.log.debug('  - Installing Hooks ...')
-            shutil.copytree('./Scripts', dcs_path, dirs_exist_ok=True, ignore=ignore)
-            try:
-                with open(r'Scripts/net/DCSServerBot/DCSServerBotConfig.lua.tmpl', 'r') as template:
-                    with open(dcs_path + r'\net\DCSServerBot\DCSServerBotConfig.lua', 'w') as outfile:
-                        for line in template.readlines():
-                            s = line.find('{')
-                            e = line.find('}')
-                            if s != -1 and e != -1 and (e - s) > 1:
-                                param = line[s + 1:e].split('.')
-                                if len(param) == 2:
-                                    if param[0] == 'BOT' and param[1] == 'HOST' and self.config[param[0]][param[1]] == '0.0.0.0':
-                                        line = line.replace('{' + '.'.join(param) + '}', '127.0.0.1')
-                                    else:
-                                        line = line.replace('{' + '.'.join(param) + '}', self.config[param[0]][param[1]])
-                                elif len(param) == 1:
-                                    line = line.replace('{' + '.'.join(param) + '}', self.config[installation][param[0]])
-                            outfile.write(line)
-            except KeyError as k:
-                self.log.error(
-                    f'! Your dcsserverbot.ini contains errors. You must set a value for {k}. See README for help.')
-                raise k
-            self.log.debug('  - Hooks installed into {}.'.format(installation))
-
-    async def install_fonts(self):
-        if 'CJK_FONT' in self.config['REPORTS']:
-            if not os.path.exists('fonts'):
-                os.makedirs('fonts')
-
-                async def fetch_file(url: str):
-                    async with aiohttp.ClientSession() as session:
-                        async with session.get(url) as resp:
-                            assert resp.status == 200
-                            data = await resp.read()
-
-                    async with aiofiles.open(
-                            os.path.join('fonts', "temp.zip"), "wb") as outfile:
-                        await outfile.write(data)
-
-                    with zipfile.ZipFile('fonts/temp.zip', 'r') as zip_ref:
-                        zip_ref.extractall('fonts')
-
-                    os.remove('fonts/temp.zip')
-                    for font in font_manager.findSystemFonts('fonts'):
-                        font_manager.fontManager.addfont(font)
-                    self.log.info('- CJK font installed and loaded.')
-
-                fonts = {
-                    "TC": "https://fonts.google.com/download?family=Noto%20Sans%20TC",
-                    "JP": "https://fonts.google.com/download?family=Noto%20Sans%20JP",
-                    "KR": "https://fonts.google.com/download?family=Noto%20Sans%20KR"
-                }
-
-                asyncio.get_event_loop().create_task(fetch_file(fonts[self.config['REPORTS']['CJK_FONT']]))
-            else:
-                for font in font_manager.findSystemFonts('fonts'):
-                    font_manager.fontManager.addfont(font)
-                self.log.debug('- CJK fonts loaded.')
-
-    def init_bot(self):
-        def get_prefix(client, message):
-            prefixes = [self.config['BOT']['COMMAND_PREFIX']]
-            # Allow users to @mention the bot instead of using a prefix
-            return commands.when_mentioned_or(*prefixes)(client, message)
-
-        # Create the Bot
-        return DCSServerBot(version=BOT_VERSION,
-                            sub_version=SUB_VERSION,
-                            command_prefix=get_prefix,
-                            description='Interact with DCS World servers',
-                            owner_id=int(self.config['BOT']['OWNER']),
-                            case_insensitive=True,
-                            intents=discord.Intents.all(),
-                            log=self.log,
-                            config=self.config,
-                            pool=self.pool,
-                            help_command=None,
-                            heartbeat_timeout=120,
-                            assume_unsync_clock=True)
-=======
     def __init__(self, node: NodeImpl):
         self.node = node
         self.log = node.log
->>>>>>> 44a1ebf3
 
     async def run(self):
         if self.node.locals.get('autoupdate', False):
@@ -281,39 +46,6 @@
             if not self.node.master:
                 self.log.info("DCSServerBot AGENT started.")
             try:
-<<<<<<< HEAD
-                with closing(git.Repo('.')) as repo:
-                    self.log.debug('- Checking for updates...')
-                    current_hash = repo.head.commit.hexsha
-                    origin = repo.remotes.origin
-                    origin.fetch()
-                    # force the branch to v2
-                    if repo.active_branch.name != 'v2':
-                        self.log.info("- Force migrating to the v2 branch ...")
-                        repo.git.checkout('v2')
-                    new_hash = origin.refs[repo.active_branch.name].object.hexsha
-                    if new_hash != current_hash:
-                        modules = False
-                        self.log.info('- Updating myself...')
-                        diff = repo.head.commit.diff(new_hash)
-                        for d in diff:
-                            if d.b_path == 'requirements.txt':
-                                modules = True
-                        try:
-                            repo.remote().pull(repo.active_branch)
-                            self.log.info('  => DCSServerBot updated to latest version.')
-                            if modules is True:
-                                self.log.warning('  => requirements.txt has changed. Installing missing modules...')
-                                subprocess.check_call([sys.executable, '-m', 'pip', '-q', 'install', '-r',
-                                                       'requirements.txt'])
-                            return True
-                        except git.exc.GitCommandError:
-                            self.log.error('  => Autoupdate failed!')
-                            self.log.error('     Please revert back the changes in these files:')
-                            for item in repo.index.diff(None):
-                                self.log.error(f'     ./{item.a_path}')
-                            return False
-=======
                 while True:
                     # wait until the master changes
                     while self.node.master == self.node.check_master():
@@ -331,7 +63,6 @@
                                 except ServiceInstallationError as ex:
                                     self.log.error(f"  - {ex.__str__()}")
                                     self.log.info(f"  => {name} NOT loaded.")
->>>>>>> 44a1ebf3
                     else:
                         self.log.info("Second Master found, stepping back to Agent configuration.")
                         if self.node.config.get('use_dashboard', True):
@@ -361,10 +92,6 @@
         asyncio.run(Main(NodeImpl()).run())
     except (KeyboardInterrupt, asyncio.CancelledError):
         exit(-1)
-<<<<<<< HEAD
-    except Exception as ex:
-=======
     except:
->>>>>>> 44a1ebf3
         traceback.print_exc()
         exit(-1)