--- conflicted
+++ resolved
@@ -66,11 +66,7 @@
             for name, element in node.items():
                 if name == 'instances':
                     for _name in node['instances'].keys():
-<<<<<<< HEAD
                         self.instances.append(InstanceProxy(name=_name, node=self, locals=element))
-=======
-                        self.instances.append(InstanceProxy(name=_name, node=self.local_node))
->>>>>>> e9b119e1
                 else:
                     _locals[name] = element
         return _locals
