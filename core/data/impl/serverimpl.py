--- conflicted
+++ resolved
@@ -338,11 +338,7 @@
             self.process = Process(p.pid)
             self.log.info(f"  => DCS server starting up with PID {p.pid}")
         except Exception as ex:
-<<<<<<< HEAD
-            self.log.error(f"  => Error while trying to launch DCS!", exc_info=ex)
-=======
             self.log.error(f"  => Error while trying to launch DCS!", exc_info=True)
->>>>>>> 9ef6c83e
             self.process = None
 
     async def init_extensions(self):
