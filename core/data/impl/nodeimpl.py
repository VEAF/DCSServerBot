--- conflicted
+++ resolved
@@ -265,27 +265,6 @@
         try:
             password = utils.get_password('clusterdb', self.config_dir)
         except ValueError:
-<<<<<<< HEAD
-            pass
-        # quick connection check
-        max_attempts = self.config.get("database", self.locals.get('database')).get('max_retries', 10)
-        for attempt in range(max_attempts + 1):
-            try:
-                aconn = await psycopg.AsyncConnection.connect(url, connect_timeout=5)
-                async with aconn:
-                    cursor = await aconn.execute("SHOW server_version")
-                    version = (await cursor.fetchone())[0]
-                    self.log.info(f"- Connection to PostgreSQL {version} established.")
-                    break
-            except OperationalError:
-                if attempt < max_attempts:
-                    self.log.warning("- Database not available (yet), trying again ...")
-                    continue
-                raise
-        pool_min = self.config.get("database", self.locals.get('database')).get('pool_min', 4)
-        pool_max = self.config.get("database", self.locals.get('database')).get('pool_max', 10)
-        max_idle = self.config.get("database", self.locals.get('database')).get('max_idle', 10 * 60.0)
-=======
             password = utils.get_password('database', self.config_dir)
             utils.set_password('clusterdb', password, self.config_dir)
 
@@ -301,7 +280,6 @@
         pool_min = self.locals.get("database", self.config.get('database')).get('pool_min', 10)
         pool_max = self.locals.get("database", self.config.get('database')).get('pool_max', 20)
         max_idle = self.locals.get("database", self.config.get('database')).get('max_idle', 10 * 60.0)
->>>>>>> ad2b7034
         timeout = 60.0 if self.locals.get('slow_system', False) else 30.0
         self.log.debug("- Initializing database pools ...")
         self.pool = ConnectionPool(lpool_url, name="SyncPool", min_size=2, max_size=10,
@@ -815,139 +793,6 @@
 
             async with self.cpool.connection() as conn:
                 async with conn.transaction():
-<<<<<<< HEAD
-                    async with conn.cursor(row_factory=dict_row) as cursor:
-                        try:
-                            await cursor.execute("""
-                                SELECT NOW() AT TIME ZONE 'UTC' AS now, * FROM nodes 
-                                WHERE guild_id = %s FOR UPDATE
-                            """, (self.guild_id, ))
-                            all_nodes = await cursor.fetchall()
-                            await cursor.execute("""
-                                SELECT c.master, c.version, c.update_pending, n.node 
-                                FROM cluster c LEFT OUTER JOIN nodes n
-                                ON c.guild_id = n.guild_id AND c.master = n.node
-                                AND n.last_seen > (NOW() AT TIME ZONE 'UTC' - interval '1 minute')
-                                WHERE c.guild_id = %s
-                            """, (self.guild_id, ))
-                            cluster = await cursor.fetchone()
-                            # No master there? we take it!
-                            if not cluster:
-                                await cursor.execute("""
-                                    INSERT INTO cluster (guild_id, master, version) VALUES (%s, %s, %s)
-                                    ON CONFLICT (guild_id) DO UPDATE 
-                                    SET master = excluded.master, version = excluded.version
-                                """, (self.guild_id, self.name, __version__))
-                                return True
-                            # I am the master
-                            if cluster['master'] == self.name:
-                                # set the master here already to avoid race conditions
-                                self.master = True
-                                if cluster['update_pending']:
-                                    if not await self.upgrade_pending():
-                                        # we have just finished updating, so restart all other nodes (if there are any)
-                                        for row in all_nodes:
-                                            if row['node'] == self.name or has_timeout(row, self.locals.get('heartbeat', 60)):
-                                                continue
-                                            # TODO: we might not have bus access here yet, so be our own bus (dirty)
-                                            data = {
-                                                "command": "rpc",
-                                                "object": "Node",
-                                                "method": "upgrade"
-                                            }
-                                            await conn.execute("""
-                                                INSERT INTO intercom (guild_id, node, data) VALUES (%s, %s, %s)
-                                            """, (self.guild_id, row['node'], Json(data)))
-                                        # clear the update flag
-                                        await cursor.execute("""
-                                            UPDATE cluster SET update_pending = FALSE, version = %s WHERE guild_id = %s
-                                        """, (__version__, self.guild_id))
-                                    else:
-                                        # something went wrong, we need to upgrade again
-                                        # noinspection PyAsyncCall
-                                        asyncio.create_task(self.upgrade())
-                                        return True
-                                elif parse(cluster['version']) != parse(__version__):
-                                    if parse(cluster['version']) > parse(__version__):
-                                        self.log.warning(
-                                            f"Bot version downgraded from {cluster['version']} to {__version__}. "
-                                            f"This could lead to unexpected behavior if there have been database "
-                                            f"schema changes.")
-                                    await cursor.execute("UPDATE cluster SET version = %s WHERE guild_id = %s",
-                                                         (__version__, self.guild_id))
-                                else:
-                                    from services.servicebus import ServiceBus
-
-                                    # check all nodes
-                                    for row in all_nodes:
-                                        if row['node'] == self.name:
-                                            continue
-                                        elif self.all_nodes.get(row['node']) and has_timeout(
-                                                row, self.locals.get('heartbeat', 30)):
-                                            node = self.all_nodes[row['node']]
-                                            self.log.warning(f"No heartbeat detected for node {node.name}")
-                                            # we did not receive a heartbeat from another node
-                                            if node.name in self.suspect and has_timeout(
-                                                    row, self.locals.get('heartbeat', 30) * 2):
-                                                self.log.error(f"Node {node.name} not responding.")
-                                                await ServiceRegistry.get(ServiceBus).unregister_remote_node(node)
-                                            else:
-                                                self.suspect[node.name] = node
-                                        elif row['node'] in self.suspect and not has_timeout(
-                                                row, self.locals.get('heartbeat', 30) * 2):
-                                            node = self.suspect.pop(row['node'])
-                                            if not self.all_nodes.get(node.name):
-                                                self.log.info(
-                                                    f"- Node {row['node']} is alive again, asking for registration ...")
-                                                self.all_nodes[node.name] = node
-                                                await ServiceRegistry.get(ServiceBus).register_remote_servers(node)
-                                return True
-                            # we are not the master, the update is pending, we will not take over
-                            elif cluster['update_pending']:
-                                self.log.debug("A bot update is in progress. We will not take over the master node.")
-                                return False
-                            elif not cluster['node']:
-                                await cursor.execute("UPDATE cluster SET master = %s WHERE guild_id = %s",
-                                                     (self.name, self.guild_id))
-                                return True
-                            # we have a version mismatch on the agent, a cloud sync might still be pending
-                            if parse(__version__) < parse(cluster['version']):
-                                self.log.error(f"We are running version {__version__} where the master is on version "
-                                               f"{cluster['version']} already. Trying to upgrade ...")
-                                # TODO: we might not have bus access here yet, so be our own bus (dirty)
-                                data = {
-                                    "command": "rpc",
-                                    "object": "Node",
-                                    "method": "upgrade"
-                                }
-                                await cursor.execute("""
-                                    INSERT INTO intercom (guild_id, node, data) VALUES (%s, %s, %s)
-                                """, (self.guild_id, self.name, Json(data)))
-                                return False
-                            elif parse(__version__) > parse(cluster['version']):
-                                self.log.warning(
-                                    f"This node is running on version {__version__} where the master still runs on "
-                                    f"{cluster['version']}. You need to upgrade your master node!")
-                            # we are not the master, but we are the preferred one, taking over
-                            if self.locals.get('preferred_master', False):
-                                await cursor.execute("UPDATE cluster SET master = %s WHERE guild_id = %s",
-                                                     (self.name, self.guild_id))
-                                return True
-                            # else, check if the running master is probably dead...
-                            for row in all_nodes:
-                                if row['node'] == self.name:
-                                    continue
-                                if row['node'] == cluster['master']:
-                                    if has_timeout(row, self.locals.get('heartbeat', 30) * 2):
-                                        # the master is dead, long live the master
-                                        await cursor.execute("UPDATE cluster SET master = %s WHERE guild_id = %s",
-                                                             (self.name, self.guild_id))
-                                        return True
-                                    return False
-                            # we can not find a master - take over
-                            await cursor.execute("UPDATE cluster SET master = %s WHERE guild_id = %s",
-                                                 (self.name, self.guild_id))
-=======
                     try:
                         master, version, update_pending = await get_master()
                         # upgrade is pending
@@ -960,7 +805,6 @@
                         # I am the master
                         if master == self.name:
                             await check_nodes()
->>>>>>> ad2b7034
                             return True
                         # The master is not alive, take over
                         elif not master or not await is_node_alive(master, self.locals.get('heartbeat', 30)):
@@ -1353,10 +1197,6 @@
                 change_instance_in_config(data)
                 with service.open('w', encoding='utf-8') as outfile:
                     yaml.dump(data, outfile)
-<<<<<<< HEAD
-
-=======
->>>>>>> ad2b7034
 
             # restart all services but the bot
             tasks = []
