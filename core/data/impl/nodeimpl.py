import aiofiles
import aiohttp
import asyncio
import certifi
import discord
import gzip
import json
import logging
import os
import platform
import psycopg
import re
import shutil
import ssl
import subprocess
import sys
import time

from collections import defaultdict
from contextlib import closing
from core import utils, Status, Coalition
from core.const import SAVED_GAMES
from core.translations import get_translation
from core.utils.os import CloudRotatingFileHandler
from discord.ext import tasks
from packaging import version
from pathlib import Path
from psycopg.errors import UndefinedTable, InFailedSqlTransaction, NotNullViolation, OperationalError
from psycopg.rows import dict_row
from psycopg.types.json import Json
from psycopg_pool import ConnectionPool, AsyncConnectionPool
from typing import Optional, Union, Awaitable, Callable, Any
from urllib.parse import urlparse
from version import __version__

from core.autoexec import Autoexec
from core.data.dataobject import DataObjectFactory
from core.data.node import Node, UploadStatus, SortOrder, FatalException
from core.data.instance import Instance
from core.data.impl.instanceimpl import InstanceImpl
from core.data.server import Server
from core.data.impl.serverimpl import ServerImpl
from core.services.registry import ServiceRegistry
from core.utils.helper import SettingsDict, YAMLError

# ruamel YAML support
from pykwalify.errors import SchemaError
from pykwalify.core import Core
from ruamel.yaml import YAML
from ruamel.yaml.error import MarkedYAMLError
yaml = YAML()


__all__ = [
    "NodeImpl"
]

LOGLEVEL = {
    'DEBUG': logging.DEBUG,
    'INFO': logging.INFO,
    'WARNING': logging.WARNING,
    'ERROR': logging.ERROR,
    'CRITICAL': logging.CRITICAL,
    'FATAL': logging.FATAL
}

REPO_URL = "https://api.github.com/repos/Special-K-s-Flightsim-Bots/DCSServerBot/releases"
LOGIN_URL = 'https://www.digitalcombatsimulator.com/gameapi/login/'
UPDATER_URL = 'https://www.digitalcombatsimulator.com/gameapi/updater/branch/{}/'
LICENSES_URL = 'https://www.digitalcombatsimulator.com/checklicenses.php'

# Internationalisation
_ = get_translation('core')


class NodeImpl(Node):

    def __init__(self, name: str, config_dir: Optional[str] = 'config'):
        super().__init__(name, config_dir)
        self.node = self  # to be able to address self.node
        self._public_ip: Optional[str] = None
        self.bot_version = __version__[:__version__.rfind('.')]
        self.sub_version = int(__version__[__version__.rfind('.') + 1:])
        self.dcs_branch = None
        self.dcs_version = None
        self.all_nodes: Optional[dict[str, dict]] = None
        self.instances: list[Instance] = list()
        self.update_pending = False
        self.before_update: dict[str, Callable[[], Awaitable[Any]]] = dict()
        self.after_update: dict[str, Callable[[], Awaitable[Any]]] = dict()
        self.locals = self.read_locals()
        self.log = self.init_logger()
        if sys.platform == 'win32':
            from os import system
            system(f"title DCSServerBot v{self.bot_version}.{self.sub_version}")
        self.log.info(f'DCSServerBot v{self.bot_version}.{self.sub_version} starting up ...')
        self.log.info(f'- Python version {platform.python_version()} detected.')
        self.install_plugins()
        self.plugins: list[str] = [x.lower() for x in self.config.get('plugins', [
            "mission", "scheduler", "help", "admin", "userstats", "missionstats", "creditsystem", "gamemaster", "cloud"
        ])]
        for plugin in [x.lower() for x in self.config.get('opt_plugins', [])]:
            if plugin not in self.plugins:
                self.plugins.append(plugin)
        # make sure, cloud is loaded last
        if 'cloud' in self.plugins:
            self.plugins.remove('cloud')
            self.plugins.append('cloud')
        self.db_version = None
        self.pool: Optional[ConnectionPool] = None
        self.apool: Optional[AsyncConnectionPool] = None
        self._master = None
        self.listen_address = self.locals.get('listen_address', '0.0.0.0')
        self.listen_port = self.locals.get('listen_port', 10042)

    def __enter__(self):
        return self

    def __exit__(self, type, value, traceback):
        self.close_db()

    async def post_init(self):
        self.pool, self.apool = await self.init_db()
        try:
            async with self.apool.connection() as conn:
                async with conn.transaction():
                    await conn.execute("""
                        INSERT INTO nodes (guild_id, node) VALUES (%s, %s) 
                        ON CONFLICT (guild_id, node) DO UPDATE SET last_seen = (NOW() AT TIME ZONE 'UTC')
                    """, (self.guild_id, self.name))
            self._master = await self.heartbeat()
        except (UndefinedTable, NotNullViolation, InFailedSqlTransaction):
            # some master tables have changed, so do the update first
            self._master = True
        if self._master:
            await self.update_db()
        self.init_instances()

    @property
    def master(self) -> bool:
        return self._master

    @master.setter
    def master(self, value: bool):
        if self._master != value:
            self._master = value

    @property
    def public_ip(self) -> str:
        return self._public_ip

    @property
    def installation(self) -> str:
        return os.path.expandvars(self.locals['DCS']['installation'])

    @property
    def extensions(self) -> dict:
        return self.locals.get('extensions', {})

    async def audit(self, message, *, user: Optional[Union[discord.Member, str]] = None,
                    server: Optional[Server] = None):
        from services import BotService, ServiceBus

        if self.master:
            await ServiceRegistry.get(BotService).bot.audit(message, user=user, server=server)
        else:
            ServiceRegistry.get(ServiceBus).send_to_node({
                "command": "rpc",
                "service": BotService.__name__,
                "method": "audit",
                "params": {
                    "message": message,
                    "user": f"<@{user.id}>" if isinstance(user, discord.Member) else user,
                    "server": server.name if server else ""
                }
            })

    def register_callback(self, what: str, name: str, func: Callable[[], Awaitable[Any]]):
        if what == 'before_dcs_update':
            self.before_update[name] = func
        else:
            self.after_update[name] = func

    def unregister_callback(self, what: str, name: str):
        if what == 'before_dcs_update':
            del self.before_update[name]
        else:
            del self.after_update[name]

    async def shutdown(self):
        await ServiceRegistry.shutdown()
        tasks = [t for t in asyncio.all_tasks() if t is not
                 asyncio.current_task()]
        [task.cancel() for task in tasks]
        await asyncio.gather(*tasks, return_exceptions=True)
        asyncio.get_event_loop().stop()

    async def restart(self):
        self.log.info("Restarting ...")
        await ServiceRegistry.shutdown()
        await self.aclose_db()
        os.execv(sys.executable, [os.path.basename(sys.executable), 'run.py'] + sys.argv[1:])

    def read_locals(self) -> dict:
        _locals = dict()
        config_file = os.path.join(self.config_dir, 'nodes.yaml')
        if os.path.exists(config_file):
            try:
                schema_files = ['./schemas/nodes_schema.yaml']
                schema_files.extend([str(x) for x in Path('./extensions/schemas').glob('*.yaml')])
                c = Core(source_file=config_file, schema_files=schema_files, file_encoding='utf-8')
                # TODO: change this to true after testing phase
                c.validate(raise_exception=False)
                self.all_nodes: dict = yaml.load(Path(config_file).read_text(encoding='utf-8'))
            except (MarkedYAMLError, SchemaError) as ex:
                raise YAMLError('config_file', ex)
            node: dict = self.all_nodes.get(self.name)
            if not node:
                raise FatalException(f'No configuration found for node {self.name} in {config_file}!')
            dirty = False
            # check if we need to secure the database URL
            database_url = node.get('database', {}).get('url')
            if database_url:
                url = urlparse(database_url)
                if url.password and url.password != 'SECRET':
                    utils.set_password('database', url.password)
                    node['database']['url'] = \
                        f"{url.scheme}://{url.username}:SECRET@{url.hostname}:{url.port}{url.path}?sslmode=prefer"
<<<<<<< HEAD
=======
                    dirty = True
>>>>>>> 21b60357
                    # we do not have a logger yet, so print it
                    print("Database password found, removing it from config.")
            password = node['DCS'].pop('dcs_password', node['DCS'].pop('password', None))
            if password:
                node['DCS']['user'] = node['DCS'].pop('dcs_user')
                utils.set_password('DCS', password)
                dirty = True
            if dirty:
                with open(config_file, 'w', encoding='utf-8') as f:
                    yaml.dump(self.all_nodes, f)
            return node
        raise FatalException(f"No {config_file} found. Exiting.")

    def init_logger(self):
        log = logging.getLogger(name='dcsserverbot')
        log.setLevel(logging.DEBUG)
        formatter = logging.Formatter(fmt=u'%(asctime)s.%(msecs)03d %(levelname)s\t%(message)s',
                                      datefmt='%Y-%m-%d %H:%M:%S')
        formatter.converter = time.gmtime
        os.makedirs('logs', exist_ok=True)
        fh = CloudRotatingFileHandler(os.path.join('logs', f'dcssb-{self.name}.log'), encoding='utf-8',
                                      maxBytes=self.config['logging']['logrotate_size'],
                                      backupCount=self.config['logging']['logrotate_count'])
        fh.setLevel(LOGLEVEL[self.config['logging']['loglevel']])
        fh.setFormatter(formatter)
        fh.doRollover()
        log.addHandler(fh)
        ch = logging.StreamHandler()
        ch.setLevel(logging.INFO)
        ch.setFormatter(formatter)
        log.addHandler(ch)
        # Database logging
        log2 = logging.getLogger(name='psycopg.pool')
        log2.setLevel(logging.ERROR)
        log2.addHandler(ch)
        # Pykwalify logging
        log3 = logging.getLogger('pykwalify.core')
        log3.addHandler(ch)
        log3.addHandler(fh)
        return log

    async def init_db(self) -> tuple[ConnectionPool, AsyncConnectionPool]:
        url = self.config.get("database", self.locals.get('database'))['url']
        try:
            url = url.replace('SECRET', utils.get_password('database') or '')
        except ValueError:
            pass
        # quick connection check
        db_available = False
        max_attempts = self.config.get("database", self.locals.get('database')).get('max_retries', 10)
        while not db_available:
            try:
                with psycopg.connect(url):
                    self.log.info("- Connection to database established.")
                    db_available = True
            except OperationalError:
                max_attempts -= 1
                if not max_attempts:
                    raise
                self.log.warning("- Database not available, trying again in 5s ...")
                await asyncio.sleep(5)
        pool_min = self.config.get("database", self.locals.get('database')).get('pool_min', 4)
        pool_max = self.config.get("database", self.locals.get('database')).get('pool_max', 10)
        max_idle = self.config.get("database", self.locals.get('database')).get('max_idle', 10 * 60.0)
        timeout = 60.0 if self.locals.get('slow_system', False) else 30.0
        db_pool = ConnectionPool(url, min_size=2, max_size=4,
                                 check=ConnectionPool.check_connection, max_idle=max_idle, timeout=timeout)
        db_apool = AsyncConnectionPool(conninfo=url, min_size=pool_min, max_size=pool_max,
                                       check=AsyncConnectionPool.check_connection, max_idle=max_idle, timeout=timeout)
        return db_pool, db_apool

    def close_db(self):
        if self.pool:
            try:
                self.pool.close()
            except Exception as ex:
                self.log.exception(ex)
        if self.apool:
            try:
                asyncio.run(self.apool.close())
            except Exception as ex:
                self.log.exception(ex)

    async def aclose_db(self):
        if self.pool:
            try:
                self.pool.close()
            except Exception as ex:
                self.log.exception(ex)
        if self.apool:
            try:
                await self.apool.close()
            except Exception as ex:
                self.log.exception(ex)

    def init_instances(self):
        grouped = defaultdict(list)
        for server_name, instance_name in utils.findDCSInstances():
            grouped[server_name].append(instance_name)
        duplicates = {server_name: instances for server_name, instances in grouped.items() if len(instances) > 1}
        for server_name, instances in duplicates.items():
            self.log.warning("Duplicate server \"{}\" defined in instance {}!".format(server_name, ', '.join(instances)))
        for _name, _element in self.locals['instances'].items():
            instance = DataObjectFactory().new(InstanceImpl, node=self, name=_name, locals=_element)
            self.instances.append(instance)
        del self.locals['instances']

    async def update_db(self):
        # Initialize the database
        async with self.apool.connection() as conn:
            async with conn.transaction():
                # check if there is an old database already
                cursor = await conn.execute("""
                    SELECT tablename FROM pg_catalog.pg_tables WHERE tablename IN ('version', 'plugins')
                """)
                tables = [x[0] async for x in cursor]
                # initial setup
                if len(tables) == 0:
                    self.log.info('Creating Database ...')
                    with open('sql/tables.sql', mode='r') as tables_sql:
                        for query in tables_sql.readlines():
                            self.log.debug(query.rstrip())
                            await cursor.execute(query.rstrip())
                    self.log.info('Database created.')
                else:
                    # version table missing (DB version <= 1.4)
                    if 'version' not in tables:
                        await conn.execute("CREATE TABLE IF NOT EXISTS version (version TEXT PRIMARY KEY)")
                        await conn.execute("INSERT INTO version (version) VALUES ('v1.4')")
                    cursor = await conn.execute('SELECT version FROM version')
                    self.db_version = (await cursor.fetchone())[0]
                    while os.path.exists(f'sql/update_{self.db_version}.sql'):
                        old_version = self.db_version
                        with open(f'sql/update_{self.db_version}.sql', mode='r') as tables_sql:
                            for query in tables_sql.readlines():
                                self.log.debug(query.rstrip())
                                await conn.execute(query.rstrip())
                        cursor = await conn.execute('SELECT version FROM version')
                        self.db_version = (await cursor.fetchone())[0]
                        self.log.info(f'Database upgraded from {old_version} to {self.db_version}.')

    def install_plugins(self):
        for file in Path('plugins').glob('*.zip'):
            path = file.__str__()
            self.log.info('- Unpacking plugin "{}" ...'.format(os.path.basename(path).replace('.zip', '')))
            shutil.unpack_archive(path, '{}'.format(path.replace('.zip', '')))
            os.remove(path)

    async def _upgrade_pending_git(self) -> bool:
        import git

        try:
            with closing(git.Repo('.')) as repo:
                current_hash = repo.head.commit.hexsha
                origin = repo.remotes.origin
                origin.fetch()
                new_hash = origin.refs[repo.active_branch.name].object.hexsha
                if new_hash != current_hash:
                    return True
        except git.InvalidGitRepositoryError:
            return await self._upgrade_pending_non_git()
        except git.GitCommandError as ex:
            self.log.error('  => Autoupdate failed!')
            changed_files = repo.index.diff(None)
            if changed_files:
                self.log.error('     Please revert back the changes in these files:')
                for item in changed_files:
                    self.log.error(f'     ./{item.a_path}')
            else:
                self.log.error(ex)
            return False
        except ValueError as ex:
            self.log.error(ex)
            return False

    async def _upgrade_pending_non_git(self) -> bool:
        try:
            async with aiohttp.ClientSession() as session:
                async with session.get(REPO_URL) as response:
                    result = await response.json()
                    current_version = __version__
                    latest_version = result[0]["tag_name"]

                    if re.sub('^v', '', latest_version) > re.sub('^v', '', current_version):
                        return True
        except aiohttp.ClientResponseError as ex:
            # ignore rate limits
            if ex.status == 403:
                pass
            raise
        return False

    async def upgrade_pending(self) -> bool:
        self.log.debug('- Checking for updates...')
        try:
            rc = await self._upgrade_pending_git()
        except ImportError:
            rc = await self._upgrade_pending_non_git()
        except Exception as ex:
            self.log.exception(ex)
            raise
        if not rc:
            self.log.debug('- No update found for DCSServerBot.')
        return rc

    async def upgrade(self):
        # We do not want to run an upgrade, if we are on a cloud drive, so just restart in this case
        if not self.master and self.locals.get('cloud_drive', True):
            await self.restart()
            return
        elif await self.upgrade_pending():
            if self.master:
                async with self.apool.connection() as conn:
                    async with conn.transaction():
                        await conn.execute("UPDATE cluster SET update_pending = TRUE WHERE guild_id = %s",
                                           (self.guild_id, ))
            await ServiceRegistry.shutdown()
            await self.aclose_db()
            os.execv(sys.executable, [os.path.basename(sys.executable), 'update.py'] + sys.argv[1:])

    async def get_dcs_branch_and_version(self) -> tuple[str, str]:
        if not self.dcs_branch or not self.dcs_version:
            with open(os.path.join(self.installation, 'autoupdate.cfg'), mode='r', encoding='utf8') as cfg:
                data = json.load(cfg)
            self.dcs_branch = data.get('branch', 'release')
            self.dcs_version = data['version']
            if "openbeta" in self.dcs_branch:
                self.log.debug("You're running DCS OpenBeta, which is discontinued. "
                               "Use /dcs update, if you want to switch to the release branch.")
        return self.dcs_branch, self.dcs_version

    async def update(self, warn_times: list[int], branch: Optional[str] = None) -> int:
        from services import ServiceBus

        async def shutdown_with_warning(server: Server):
            if server.is_populated():
                shutdown_in = max(warn_times) if len(warn_times) else 0
                while shutdown_in > 0:
                    for warn_time in warn_times:
                        if warn_time == shutdown_in:
                            server.sendPopupMessage(
                                Coalition.ALL,
                                _('Server is going down for a DCS update in {}!').format(utils.format_time(warn_time)))
                    await asyncio.sleep(1)
                    shutdown_in -= 1
            await server.shutdown()

        async def do_update(branch: Optional[str] = None) -> int:
            # disable any popup on the remote machine
            if sys.platform == 'win32':
                startupinfo = subprocess.STARTUPINFO()
                startupinfo.dwFlags |= (subprocess.STARTF_USESTDHANDLES | subprocess.STARTF_USESHOWWINDOW)
                startupinfo.wShowWindow = subprocess.SW_HIDE
                startupinfo.wShowWindow = subprocess.SW_HIDE
            else:
                startupinfo = None

            def run_subprocess() -> int:
                try:
                    cmd = [os.path.join(self.installation, 'bin', 'dcs_updater.exe'), '--quiet', 'update']
                    if branch:
                        cmd.append(f"@{branch}")

                    process = subprocess.run(
                        cmd, startupinfo=startupinfo, stdout=subprocess.DEVNULL, stderr=subprocess.DEVNULL
                    )
                    if branch and process.returncode == 0:
                        # check if the branch has been changed
                        config = os.path.join(self.installation, 'autoupdate.cfg')
                        with open(config, mode='r') as infile:
                            data = json.load(infile)
                        if data['branch'] != branch:
                            data['branch'] = branch
                            with open(config, mode='w') as outfile:
                                json.dump(data, outfile, indent=2)
                    return process.returncode
                except Exception as ex:
                    self.log.exception(ex)
                    return -1

            return await asyncio.to_thread(run_subprocess)

        self.update_pending = True
        to_start = []
        in_maintenance = []
        tasks = []
        bus = ServiceRegistry.get(ServiceBus)
        for server in [x for x in bus.servers.values() if not x.is_remote]:
            if server.maintenance:
                in_maintenance.append(server)
            else:
                server.maintenance = True
            if server.status not in [Status.UNREGISTERED, Status.SHUTDOWN]:
                to_start.append(server)
                tasks.append(asyncio.create_task(shutdown_with_warning(server)))
        # wait for DCS servers to shut down
        if tasks:
            await asyncio.gather(*tasks)
        self.log.info(f"Updating {self.installation} ...")
        # call before update hooks
        for callback in self.before_update.values():
            await callback()
        rc = await do_update(branch)
        if rc == 0:
            self.dcs_branch = self.dcs_version = None
            if self.locals['DCS'].get('desanitize', True):
                if not self.locals['DCS'].get('cloud', False) or self.master:
                    utils.desanitize(self)
            # call after update hooks
            for callback in self.after_update.values():
                await callback()
            self.log.info(f"{self.installation} updated to the latest version.")
        for server in [x for x in bus.servers.values() if not x.is_remote]:
            if server not in in_maintenance:
                # let the scheduler do its job
                server.maintenance = False
            if server in to_start:
                try:
                    # the server was running before (being in maintenance mode), so start it again
                    await server.startup()
                except (TimeoutError, asyncio.TimeoutError):
                    self.log.warning(f'Timeout while starting {server.display_name}, please check it manually!')
        if rc == 0:
            self.update_pending = False
        return rc

    async def handle_module(self, what: str, module: str):
        if sys.platform == 'win32':
            startupinfo = subprocess.STARTUPINFO()
            startupinfo.dwFlags |= (subprocess.STARTF_USESTDHANDLES | subprocess.STARTF_USESHOWWINDOW)
            startupinfo.wShowWindow = subprocess.SW_HIDE
        else:
            startupinfo = None

        def run_subprocess():
            subprocess.run(
                [os.path.join(self.installation, 'bin', 'dcs_updater.exe'), '--quiet', what, module],
                startupinfo=startupinfo
            )

        await asyncio.to_thread(run_subprocess)

    async def get_installed_modules(self) -> list[str]:
        with open(os.path.join(self.installation, 'autoupdate.cfg'), mode='r', encoding='utf8') as cfg:
            data = json.load(cfg)
        return data['modules']

    async def get_available_modules(self) -> list[str]:
        licenses = {
            "CAUCASUS_terrain",
            "NEVADA_terrain",
            "NORMANDY_terrain",
            "PERSIANGULF_terrain",
            "THECHANNEL_terrain",
            "SYRIA_terrain",
            "MARIANAISLANDS_terrain",
            "FALKLANDS_terrain",
            "SINAIMAP_terrain",
            "KOLA_terrain",
            "WWII-ARMOUR",
            "SUPERCARRIER"
        }
        user = self.locals['DCS'].get('user')
        if not user:
            return list(licenses)
        password = utils.get_password('DCS')
        async with aiohttp.ClientSession(connector=aiohttp.TCPConnector(
                ssl=ssl.create_default_context(cafile=certifi.where()))) as session:
            response = await session.post(LOGIN_URL, data={"login": user, "password": password})
            if response.status == 200:
                async with session.get(LICENSES_URL) as response:
                    if response.status == 200:
                        all_licenses = (await response.text(encoding='utf8')).split('<br>')[1:]
                        for lic in all_licenses:
                            if lic.endswith('_terrain'):
                                licenses.add(lic)
            return list(licenses)

    async def get_latest_version(self, branch: str) -> Optional[str]:
        user = self.locals['DCS'].get('user')
        if user:
            password = utils.get_password('DCS')
            auth = aiohttp.BasicAuth(login=user, password=password)
        else:
            auth = None
        async with aiohttp.ClientSession(connector=aiohttp.TCPConnector(
                ssl=ssl.create_default_context(cafile=certifi.where())), auth=auth) as session:
            async with session.get(UPDATER_URL.format(branch)) as response:
                if response.status == 200:
                    return json.loads(gzip.decompress(await response.read()))['versions2'][-1]['version']
        return None

    async def register(self):
        self._public_ip = self.locals.get('public_ip')
        if not self._public_ip:
            self._public_ip = await utils.get_public_ip()
            self.log.info(f"- Public IP registered as: {self.public_ip}")
        if self.locals['DCS'].get('autoupdate', False):
            if not self.locals['DCS'].get('cloud', False) or self.master:
                self.autoupdate.start()
        else:
            branch, old_version = await self.get_dcs_branch_and_version()
            try:
                new_version = await self.get_latest_version(branch)
                if new_version and old_version != new_version:
                    self.log.warning(
                        f"- Your DCS World version is outdated. Consider upgrading to version {new_version}.")
            except Exception:
                self.log.warning("Version check failed, possible auth-server outage.")

    async def unregister(self):
        async with self.apool.connection() as conn:
            async with conn.transaction():
                await conn.execute("DELETE FROM nodes WHERE guild_id = %s AND node = %s", (self.guild_id, self.name))
        if self.locals['DCS'].get('autoupdate', False):
            if not self.locals['DCS'].get('cloud', False) or self.master:
                self.autoupdate.cancel()

    async def heartbeat(self) -> bool:
        try:
            async with self.apool.connection() as conn:
                async with conn.transaction():
                    async with conn.cursor(row_factory=dict_row) as cursor:
                        try:
                            await cursor.execute("""
                                SELECT NOW() AT TIME ZONE 'UTC' AS now, * FROM nodes 
                                WHERE guild_id = %s FOR UPDATE
                            """, (self.guild_id, ))
                            all_nodes = await cursor.fetchall()
                            await cursor.execute("""
                                SELECT c.master, c.version, c.update_pending 
                                FROM cluster c, nodes n 
                                WHERE c.guild_id = %s AND c.guild_id = n.guild_id AND c.master = n.node
                            """, (self.guild_id, ))
                            cluster = await cursor.fetchone()
                            # No master there? we take it!
                            if not cluster:
                                await cursor.execute("""
                                    INSERT INTO cluster (guild_id, master, version) VALUES (%s, %s, %s)
                                    ON CONFLICT (guild_id) DO UPDATE 
                                    SET master = excluded.master, version = excluded.version
                                """, (self.guild_id, self.name, __version__))
                                return True
                            # I am the master
                            if cluster['master'] == self.name:
                                # set the master here already to avoid race conditions
                                self.master = True
                                if cluster['update_pending']:
                                    if not await self.upgrade_pending():
                                        # we have just finished updating, so restart all other nodes (if there are any)
                                        for node in await self.get_active_nodes():
                                            # TODO: we might not have bus access here yet, so be our own bus (dirty)
                                            data = {
                                                "command": "rpc",
                                                "object": "Node",
                                                "method": "upgrade"
                                            }
                                            await conn.execute("""
                                                INSERT INTO intercom (guild_id, node, data) VALUES (%s, %s, %s)
                                            """, (self.guild_id, node, Json(data)))
                                        # clear the update flag
                                        await cursor.execute("""
                                            UPDATE cluster SET update_pending = FALSE, version = %s WHERE guild_id = %s
                                        """, (__version__, self.guild_id))
                                    else:
                                        # something went wrong, we need to upgrade again
                                        await self.upgrade()
                                elif version.parse(cluster['version']) != version.parse(__version__):
                                    if version.parse(cluster['version']) > version.parse(__version__):
                                        self.log.warning(
                                            f"Bot version downgraded from {cluster['version']} to {__version__}. "
                                            f"This could lead to unexpected behavior if there have been database schema "
                                            f"changes.")
                                    await cursor.execute("UPDATE cluster SET version = %s WHERE guild_id = %s",
                                                         (__version__, self.guild_id))
                                return True
                            # we are not the master, the update is pending, we will not take over
                            if cluster['update_pending']:
                                return False
                            # we have a version mismatch on the agent, a cloud sync might still be pending
                            if version.parse(__version__) < version.parse(cluster['version']):
                                self.log.error(f"We are running version {__version__} where the master is on version "
                                               f"{cluster['version']} already. Trying to upgrade ...")
                                # TODO: we might not have bus access here yet, so be our own bus (dirty)
                                data = {
                                    "command": "rpc",
                                    "object": "Node",
                                    "method": "upgrade"
                                }
                                await cursor.execute("""
                                    INSERT INTO intercom (guild_id, node, data) VALUES (%s, %s, %s)
                                """, (self.guild_id, self.name, Json(data)))
                                return False
                            elif version.parse(__version__) > version.parse(cluster['version']):
                                self.log.warning(f"This node is running on version {__version__} where the master still "
                                                 f"runs on {cluster['version']}. You need to upgrade your master node!")
                            # we are not the master, but we are the preferred one, taking over
                            if self.locals.get('preferred_master', False):
                                await cursor.execute("UPDATE cluster SET master = %s WHERE guild_id = %s",
                                                     (self.name, self.guild_id))
                                return True
                            # else, check if the running master is probably dead...
                            for row in all_nodes:
                                if row['node'] == self.name:
                                    continue
                                if row['node'] == cluster['master']:
                                    if (row['now'] - row['last_seen']).total_seconds() > self.locals.get('heartbeat', 30):
                                        # the master is dead, long live the master
                                        await cursor.execute("UPDATE cluster SET master = %s WHERE guild_id = %s",
                                                             (self.name, self.guild_id))
                                        return True
                                    return False
                            # we can not find a master - take over
                            await cursor.execute("UPDATE cluster SET master = %s WHERE guild_id = %s",
                                                 (self.name, self.guild_id))
                            return True
                        except UndefinedTable:
                            return True
                        except Exception as e:
                            self.log.exception(e)
                            return self.master
                        finally:
                            await cursor.execute("""
                                UPDATE nodes SET last_seen = NOW() AT TIME ZONE 'UTC' WHERE guild_id = %s AND node = %s
                            """, (self.guild_id, self.name))
        except OperationalError as ex:
            self.log.error(ex)
            return self.master

    async def get_active_nodes(self) -> list[str]:
        async with self.apool.connection() as conn:
            cursor = await conn.execute("""
                SELECT node FROM nodes 
                WHERE guild_id = %s
                AND node <> %s
                AND last_seen > (NOW() AT TIME ZONE 'UTC' - interval '1 minute')
            """, (self.guild_id, self.name))
            return [row[0] async for row in cursor]

    async def shell_command(self, cmd: str, timeout: int = 60) -> Optional[tuple[str, str]]:
        def run_subprocess():
            proc = subprocess.Popen(cmd, shell=True, stdout=subprocess.PIPE, stderr=subprocess.PIPE)
            return proc.communicate(timeout=timeout)

        self.log.debug('Running shell-command: ' + cmd)
        try:
            stdout, stderr = await asyncio.to_thread(run_subprocess)
            return (stdout.decode('cp1252', 'ignore') if stdout else None,
                    stderr.decode('cp1252', 'ignore') if stderr else None)
        except subprocess.TimeoutExpired:
            raise TimeoutError()

    async def read_file(self, path: str) -> Union[bytes, int]:
        path = os.path.expandvars(path)
        if self.node.master:
            async with aiofiles.open(path, mode='rb') as file:
                return await file.read()
        else:
            async with self.apool.connection() as conn:
                async with conn.transaction():
                    async with aiofiles.open(path, mode='rb') as file:
                        await conn.execute("INSERT INTO files (guild_id, name, data) VALUES (%s, %s, %s)",
                                           (self.guild_id, path, psycopg.Binary(await file.read())))
                    cursor = await conn.execute("SELECT currval('files_id_seq')")
                    return (await cursor.fetchone())[0]

    async def write_file(self, filename: str, url: str, overwrite: bool = False) -> UploadStatus:
        if os.path.exists(filename) and not overwrite:
            return UploadStatus.FILE_EXISTS

        async with aiohttp.ClientSession() as session:
            async with session.get(url) as response:
                if response.status == 200:
                    try:
                        # make sure the directory exists
                        os.makedirs(os.path.dirname(filename), exist_ok=True)
                        async with aiofiles.open(filename, mode='wb') as outfile:
                            await outfile.write(await response.read())
                    except Exception as ex:
                        self.log.error(ex)
                        return UploadStatus.WRITE_ERROR
                else:
                    return UploadStatus.READ_ERROR
        return UploadStatus.OK

    async def list_directory(self, path: str, pattern: str, order: Optional[SortOrder] = SortOrder.DATE) -> list[str]:
        directory = Path(os.path.expandvars(path))
        ret = []
        for file in sorted(directory.glob(pattern), key=os.path.getmtime if order == SortOrder.DATE else None,
                           reverse=True):
            ret.append(os.path.join(directory.__str__(), file.name))
        return ret

    async def remove_file(self, path: str):
        os.remove(path)

    async def rename_file(self, old_name: str, new_name: str, *, force: Optional[bool] = False):
        shutil.move(old_name, new_name, copy_function=shutil.copy2 if force else None)

    async def rename_server(self, server: Server, new_name: str):
        from services import BotService, ServiceBus

        if not self.master:
            self.log.error(
                f"Rename request received for server {server.name} that should have gone to the master node!")
            return
        # we are doing the plugin changes, as we are the master
        await ServiceRegistry.get(BotService).rename_server(server, new_name)
        # update the ServiceBus
        ServiceRegistry.get(ServiceBus).rename_server(server, new_name)
        # change the proxy name for remote servers (local ones will be renamed by ServerImpl)
        if server.is_remote:
            server.name = new_name

    @tasks.loop(minutes=5.0)
    async def autoupdate(self):
        from services import BotService, ServiceBus

        # don't run, if an update is currently running
        if self.update_pending:
            return
        try:
            try:
                branch, old_version = await self.get_dcs_branch_and_version()
                new_version = await self.get_latest_version(branch)
            except Exception:
                self.log.warning("Update check failed, possible server outage at ED.")
                return
            if new_version and old_version != new_version:
                self.log.info('A new version of DCS World is available. Auto-updating ...')
                rc = await self.update([300, 120, 60])
                if rc == 0:
                    ServiceRegistry.get(ServiceBus).send_to_node({
                        "command": "rpc",
                        "service": BotService.__name__,
                        "method": "audit",
                        "params": {
                            "message": f"DCS World updated to version {new_version} on node {self.node.name}."
                        }
                    })
                else:
                    ServiceRegistry.get(ServiceBus).send_to_node({
                        "command": "rpc",
                        "service": BotService.__name__,
                        "method": "alert",
                        "params": {
                            "title": "DCS Update Issue",
                            "message": f"DCS World could not be updated on node {self.name} due to an error ({rc})!"
                        }
                    })
        except aiohttp.ClientError as ex:
            self.log.warning(ex)
        except Exception as ex:
            self.log.exception(ex)

    @autoupdate.before_loop
    async def before_autoupdate(self):
        from services import ServiceBus

        # wait for all servers to be in a proper state
        while True:
            await asyncio.sleep(1)
            bus = ServiceRegistry.get(ServiceBus)
            if not bus:
                continue
            server_initialized = True
            for server in bus.servers.values():
                if server.status == Status.UNREGISTERED:
                    server_initialized = False
            if server_initialized:
                break

    async def add_instance(self, name: str, *, template: Optional[Instance] = None) -> Instance:
        max_bot_port = 6666-1
        max_dcs_port = 10308-10
        max_webgui_port = 8088-2
        for instance in self.instances:
            if instance.bot_port > max_bot_port:
                max_bot_port = instance.bot_port
            if instance.dcs_port > max_dcs_port:
                max_dcs_port = instance.dcs_port
            if instance.webgui_port > max_webgui_port:
                max_webgui_port = instance.webgui_port
        os.makedirs(os.path.join(SAVED_GAMES, name), exist_ok=True)
        instance = DataObjectFactory().new(InstanceImpl, node=self, name=name, locals={
            "bot_port": max_bot_port + 1,
            "dcs_port": max_dcs_port + 10,
            "webgui_port": max_webgui_port + 2
        })
        os.makedirs(os.path.join(instance.home, 'Config'), exist_ok=True)
        # should we copy from a template
        if template:
            shutil.copy2(os.path.join(template.home, 'Config', 'autoexec.cfg'),
                         os.path.join(instance.home, 'Config'))
            shutil.copy2(os.path.join(template.home, 'Config', 'serverSettings.lua'),
                         os.path.join(instance.home, 'Config'))
            shutil.copy2(os.path.join(template.home, 'Config', 'options.lua'),
                         os.path.join(instance.home, 'Config'))
            shutil.copy2(os.path.join(template.home, 'Config', 'network.vault'),
                         os.path.join(instance.home, 'Config'))
            if template.extensions and template.extensions.get('SRS'):
                shutil.copy2(os.path.expandvars(template.extensions['SRS']['config']),
                             os.path.join(instance.home, 'Config', 'SRS.cfg'))
        autoexec = Autoexec(instance=instance)
        autoexec.webgui_port = instance.webgui_port
        autoexec.crash_report_mode = "silent"
        config_file = os.path.join(self.config_dir, 'nodes.yaml')
        with open(config_file, mode='r', encoding='utf-8') as infile:
            config = yaml.load(infile)
        config[self.name]['instances'][instance.name] = {
            "home": instance.home,
            "bot_port": instance.bot_port
        }
        with open(config_file, mode='w', encoding='utf-8') as outfile:
            yaml.dump(config, outfile)
        settings_path = os.path.join(instance.home, 'Config', 'serverSettings.lua')
        if os.path.exists(settings_path):
            settings = SettingsDict(self, settings_path, root='cfg')
            settings['port'] = instance.dcs_port
            settings['name'] = 'n/a'
        server = DataObjectFactory().new(ServerImpl, node=self.node, port=instance.bot_port, name='n/a')
        instance.server = server
        self.instances.append(instance)
        return instance

    async def delete_instance(self, instance: Instance, remove_files: bool) -> None:
        config_file = os.path.join(self.config_dir, 'nodes.yaml')
        with open(config_file, mode='r', encoding='utf-8') as infile:
            config = yaml.load(infile)
        del config[self.name]['instances'][instance.name]
        with open(config_file, mode='w', encoding='utf-8') as outfile:
            yaml.dump(config, outfile)
        self.instances.remove(instance)
        async with self.apool.connection() as conn:
            async with conn.transaction():
                await conn.execute("DELETE FROM instances WHERE instance = %s", (instance.name, ))
        if remove_files:
            shutil.rmtree(instance.home, ignore_errors=True)

    async def rename_instance(self, instance: Instance, new_name: str) -> None:
        config_file = os.path.join(self.config_dir, 'nodes.yaml')
        with open(config_file, mode='r', encoding='utf-8') as infile:
            config = yaml.load(infile)
        new_home = os.path.join(os.path.dirname(instance.home), new_name)
        os.rename(instance.home, new_home)
        config[self.name]['instances'][new_name] = config[self.name]['instances'][instance.name].copy()
        config[self.name]['instances'][new_name]['home'] = new_home
        async with self.apool.connection() as conn:
            async with conn.transaction():
                await conn.execute("""
                    UPDATE instances SET instance = %s 
                    WHERE node = %s AND instance = %s
                """, (new_name, instance.node.name, instance.name, ))
        instance.name = new_name
        instance.locals['home'] = new_home
        del config[self.name]['instances'][instance.name]
        with open(config_file, mode='w', encoding='utf-8') as outfile:
            yaml.dump(config, outfile)

    async def find_all_instances(self) -> list[tuple[str, str]]:
        return utils.findDCSInstances()

    async def migrate_server(self, server: Server, instance: Instance) -> None:
        from services import ServiceBus

        await server.node.unregister_server(server)
        server = DataObjectFactory().new(ServerImpl, node=self.node, port=instance.bot_port, name=server.name)
        server.status = Status.SHUTDOWN
        ServiceRegistry.get(ServiceBus).servers[server.name] = server
        instance.server = server
        config_file = os.path.join(self.config_dir, 'nodes.yaml')
        with open(config_file, mode='r', encoding='utf-8') as infile:
            config = yaml.load(infile)
        config[self.name]['instances'][instance.name]['server'] = server.name
        with open(config_file, mode='w', encoding='utf-8') as outfile:
            yaml.dump(config, outfile)

    async def unregister_server(self, server: Server) -> None:
        config_file = os.path.join(self.config_dir, 'nodes.yaml')
        instance = server.instance
        instance.server = None
        with open(config_file, mode='r', encoding='utf-8') as infile:
            config = yaml.load(infile)
        del config[self.name]['instances'][instance.name]['server']
        with open(config_file, mode='w', encoding='utf-8') as outfile:
            yaml.dump(config, outfile)<|MERGE_RESOLUTION|>--- conflicted
+++ resolved
@@ -226,10 +226,7 @@
                     utils.set_password('database', url.password)
                     node['database']['url'] = \
                         f"{url.scheme}://{url.username}:SECRET@{url.hostname}:{url.port}{url.path}?sslmode=prefer"
-<<<<<<< HEAD
-=======
                     dirty = True
->>>>>>> 21b60357
                     # we do not have a logger yet, so print it
                     print("Database password found, removing it from config.")
             password = node['DCS'].pop('dcs_password', node['DCS'].pop('password', None))
