from __future__ import annotations
from abc import ABC
from core import report
from typing import Optional, TYPE_CHECKING, Tuple

if TYPE_CHECKING:
    from core import Server

__all__ = ["Extension"]


class Extension(ABC):

    def __init__(self, server: Server, config: dict):
        self.node = server.node
        self.log = self.node.log
        self.pool = self.node.pool
        self.config: dict = config
        self.server: Server = server
        self.locals: dict = self.load_config()
<<<<<<< HEAD
        self.lastrun = datetime(year=1970, day=1, month=1)
=======
        self.running = False
>>>>>>> 44a1ebf3

    def load_config(self) -> Optional[dict]:
        return dict()

    async def prepare(self) -> bool:
        return True

    async def beforeMissionLoad(self, filename: str) -> Tuple[str, bool]:
        return filename, False

    async def onPlayerDisconnect(self, data: dict) -> bool:
        return True

    async def startup(self) -> bool:
<<<<<<< HEAD
        self.log.info(f"  => {self.name} v{self.version} launched for \"{self.server.name}\".")
=======
        schedule = getattr(self, 'schedule', None)
        if schedule and not schedule.is_running():
            schedule.start()
        self.running = True
        self.log.info(f"  => {self.name} launched for \"{self.server.name}\".")
>>>>>>> 44a1ebf3
        return True

    async def shutdown(self) -> bool:
        schedule = getattr(self, 'schedule', None)
        if schedule and schedule.is_running():
            schedule.cancel()
        self.running = False
        self.log.info(f"  => {self.name} shut down for \"{self.server.name}\".")
        return True

    def is_running(self) -> bool:
        return self.running

    @property
    def name(self) -> str:
        return type(self).__name__

    @property
    def version(self) -> Optional[str]:
        return None

    def render(self, embed: report.EmbedElement, param: Optional[dict] = None):
        raise NotImplementedError()

    def is_installed(self) -> bool:
        pass<|MERGE_RESOLUTION|>--- conflicted
+++ resolved
@@ -18,11 +18,7 @@
         self.config: dict = config
         self.server: Server = server
         self.locals: dict = self.load_config()
-<<<<<<< HEAD
-        self.lastrun = datetime(year=1970, day=1, month=1)
-=======
         self.running = False
->>>>>>> 44a1ebf3
 
     def load_config(self) -> Optional[dict]:
         return dict()
@@ -37,15 +33,11 @@
         return True
 
     async def startup(self) -> bool:
-<<<<<<< HEAD
-        self.log.info(f"  => {self.name} v{self.version} launched for \"{self.server.name}\".")
-=======
         schedule = getattr(self, 'schedule', None)
         if schedule and not schedule.is_running():
             schedule.start()
         self.running = True
         self.log.info(f"  => {self.name} launched for \"{self.server.name}\".")
->>>>>>> 44a1ebf3
         return True
 
     async def shutdown(self) -> bool:
