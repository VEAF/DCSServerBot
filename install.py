--- conflicted
+++ resolved
@@ -294,24 +294,6 @@
                         "bot_port": bot_port,
                         "home": os.path.join(SAVED_GAMES, instance)
                     }
-<<<<<<< HEAD
-                    if not os.path.exists(os.path.expandvars(srs_config)):
-                        if os.path.exists(os.path.join(srs_path, "server.cfg")):
-                            shutil.copy2(os.path.join(srs_path, "server.cfg"), os.path.expandvars(srs_config))
-                        else:
-                            print("[red]SRS configuration could not be created.\n"
-                                  f"Please copy your server.cfg to {srs_config} manually.[/]")
-                bot_port += 1
-                srs_port += 2
-                print("DCSServerBot needs up to 3 channels per supported server:")
-                print({
-                    "Status Channel": "To display the mission and player status.",
-                    "Chat Channel": "[bright_black]Optional:[/]: An in-game chat replication.",
-                    "Admin Channel": "[bright_black]Optional:[/] For admin commands. Only needed, "
-                                     "if no central admin channel is set."
-                })
-                print("""
-=======
                     if srs_path:
                         srs_config = f"%USERPROFILE%\\Saved Games\\{instance}\\Config\\SRS.cfg"
                         node['instances'][instance]['extensions'] = {
@@ -337,7 +319,6 @@
                                          "if no central admin channel is set."
                     })
                     print("""
->>>>>>> 29f413a1
 The Status Channel should be readable by everyone and only writable by the bot.
 The Chat Channel should be readable and writable by everyone.
 The Admin channel - if provided - should only be readable and writable by Admin and DCS Admin users.
