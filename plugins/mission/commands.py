import asyncio
from contextlib import closing

import discord
import logging
import os
import psycopg
import re
<<<<<<< HEAD
import win32gui
import win32process
from contextlib import closing
from core import utils, DCSServerBot, Plugin, Report, Status, Server, Coalition, Channel, Player, PluginRequiredError
from datetime import datetime, timezone
from discord import SelectOption, Interaction
from discord.ext import commands, tasks
from discord.ui import Select, View, Button
from minidump.utils.createminidump import create_dump, MINIDUMP_TYPE
from typing import Optional, cast
from .listener import MissionEventListener
from ..scheduler.commands import Scheduler
=======

from core import utils, Plugin, Report, Status, Server, Coalition, Channel, Player, PluginRequiredError, MizFile, \
    Group, ReportEnv, UploadStatus
from datetime import datetime
from discord import Interaction, app_commands
from discord.app_commands import Range
from discord.ext import commands, tasks
from discord.ui import Modal, TextInput
from services import DCSServerBot
from typing import Optional

from .listener import MissionEventListener
from .views import ServerView, PresetView

# ruamel YAML support
from ruamel.yaml import YAML
yaml = YAML()
>>>>>>> 44a1ebf3


class Mission(Plugin):

    def __init__(self, bot, listener):
        super().__init__(bot, listener)
        self.update_channel_name.add_exception_type(AttributeError)
        self.update_channel_name.start()
        self.afk_check.start()
        self.check_for_unban.start()

    async def cog_unload(self):
        self.check_for_unban.cancel()
        self.afk_check.cancel()
        self.update_channel_name.cancel()
        await super().cog_unload()

    def rename(self, conn: psycopg.Connection, old_name: str, new_name: str):
        conn.execute('UPDATE missions SET server_name = %s WHERE server_name = %s', (new_name, old_name))

    async def prune(self, conn: psycopg.Connection, *, days: int = -1, ucids: list[str] = None):
        self.log.debug('Pruning Mission ...')
        if days > -1:
            conn.execute(f"DELETE FROM missions WHERE mission_end < (DATE(NOW()) - interval '{days} days')")
        self.log.debug('Mission pruned.')

<<<<<<< HEAD
    @commands.command(description='Lists the registered DCS servers')
    @utils.has_role('DCS')
    @commands.guild_only()
    async def servers(self, ctx):
        if len(self.bot.servers) > 0:
            for server_name, server in self.bot.servers.items():
                if server.status in [Status.RUNNING, Status.PAUSED, Status.STOPPED]:
                    players = server.get_active_players()
                    num_players = len(players) + 1
                    report = Report(self.bot, 'mission', 'serverStatus.json')
                    env = await report.render(server=server, num_players=num_players)
                    await ctx.send(embed=env.embed)
        else:
            await ctx.send('No server running on host {}'.format(platform.node()))

    @commands.command(description='Shows the active DCS mission')
    @utils.has_role('DCS Admin')
    @commands.guild_only()
    async def mission(self, ctx):
        server: Server = await self.bot.get_server(ctx)
        if not server:
            return
        if server.get_channel(Channel.STATUS).id != ctx.channel.id:
            if server.status in [Status.RUNNING, Status.PAUSED]:
                players = server.get_active_players()
                num_players = len(players) + 1
                report = Report(self.bot, self.plugin_name, 'serverStatus.json')
                env = await report.render(server=server, num_players=num_players)
                await ctx.send(embed=env.embed)
            elif server.status == Status.LOADING:
                await ctx.send('Mission is still loading, please try again in a bit.')
                return
            else:
                await ctx.send(f'There is no mission running on server {server.display_name}')
                return
        else:
            self.eventlistener.display_mission_embed(server)

    @staticmethod
    def format_briefing_list(data: list[Server], marker, marker_emoji):
        embed = discord.Embed(title='Briefing', color=discord.Color.blue())
        embed.description = 'Select the server you want to get a briefing for:'
        ids = servers = ''
        for i in range(0, len(data)):
            ids += (chr(0x31 + i) + '\u20E3' + '\n')
            servers += data[i].name + '\n'
        embed.add_field(name='ID', value=ids)
        embed.add_field(name='Server', value=servers)
        embed.add_field(name='_ _', value='_ _')
        embed.set_footer(text='Press a number to select a server.')
        return embed

    @commands.command(description='Shows briefing of the active mission', aliases=['brief'])
    @utils.has_role('DCS')
    @commands.guild_only()
    async def briefing(self, ctx):
        def read_passwords(server_name: str) -> dict:
            conn = self.pool.getconn()
            try:
                with closing(conn.cursor()) as cursor:
                    cursor.execute('SELECT blue_password, red_password FROM servers WHERE server_name = %s',
                                   (server_name,))
                    row = cursor.fetchone()
                    return {"Blue": row[0], "Red": row[1]}
            except (Exception, psycopg2.DatabaseError) as error:
                self.log.exception(error)
            finally:
                self.pool.putconn(conn)

        server: Server = await self.bot.get_server(ctx)
        timeout = int(self.bot.config['BOT']['MESSAGE_AUTODELETE'])
        if not server:
            servers: list[Server] = list()
            for server_name, server in self.bot.servers.items():
                if server.status in [Status.RUNNING, Status.PAUSED]:
                    servers.append(server)
            if len(servers) == 0:
                await ctx.send('No running mission found.', delete_after=timeout if timeout > 0 else None)
                return
            else:
                server_name = await utils.selection(ctx, placeholder='Select the server you want to get a briefing for',
                                                    options=[SelectOption(label=x.name) for x in servers])
                if not server_name:
                    return
                server = self.bot.servers[server_name]
        elif server.status not in [Status.RUNNING, Status.PAUSED]:
            await ctx.send('No running mission found.', delete_after=timeout if timeout > 0 else None)
            return
        mission_info = await server.sendtoDCSSync({
            "command": "getMissionDetails",
            "channel": ctx.message.id
=======
    # New command group "/mission"
    mission = Group(name="mission", description="Commands to manage a DCS mission")

    @mission.command(description='Info about the running mission')
    @app_commands.guild_only()
    @utils.app_has_role('DCS')
    async def info(self, interaction: Interaction, server: app_commands.Transform[Server, utils.ServerTransformer]):
        await interaction.response.defer(ephemeral=True)
        report = Report(self.bot, self.plugin_name, 'serverStatus.json')
        env: ReportEnv = await report.render(server=server)
        file = discord.File(env.filename) if env.filename else discord.utils.MISSING
        await interaction.followup.send(embed=env.embed, file=file, ephemeral=True)
        if env.filename and os.path.exists(env.filename):
            await asyncio.to_thread(os.remove, env.filename)

    @mission.command(description='Manage the active mission')
    @app_commands.guild_only()
    @utils.app_has_role('DCS Admin')
    async def manage(self, interaction: Interaction, server: app_commands.Transform[Server, utils.ServerTransformer]):
        view = ServerView(server)
        embed = await view.render(interaction)
        await interaction.response.send_message(embed=embed, view=view)
        try:
            await view.wait()
        finally:
            await interaction.delete_original_response()

    @mission.command(description='Information about a specific airport')
    @utils.app_has_role('DCS')
    @app_commands.guild_only()
    @app_commands.rename(idx='airport')
    @app_commands.describe(idx='Airport for ATIS information')
    @app_commands.autocomplete(idx=utils.airbase_autocomplete)
    async def atis(self, interaction: discord.Interaction,
                   server: app_commands.Transform[Server, utils.ServerTransformer(
                       status=[Status.RUNNING, Status.PAUSED])],
                   idx: int):
        airbase = server.current_mission.airbases[idx]
        data = await server.send_to_dcs_sync({
            "command": "getWeatherInfo",
            "x": airbase['position']['x'],
            "y": airbase['position']['y'],
            "z": airbase['position']['z']
        })
        report = Report(self.bot, self.plugin_name, 'atis.json')
        env = await report.render(airbase=airbase, server_name=server.display_name, data=data)
        timeout = self.bot.locals.get('message_autodelete', 300)
        await interaction.response.send_message(embed=env.embed, delete_after=timeout if timeout > 0 else None)

    @mission.command(description='Shows briefing of the active mission')
    @utils.app_has_role('DCS')
    @app_commands.guild_only()
    async def briefing(self, interaction: discord.Interaction,
                       server: app_commands.Transform[Server, utils.ServerTransformer]):
        def read_passwords(server: Server) -> dict:
            with self.pool.connection() as conn:
                row = conn.execute(
                    'SELECT blue_password, red_password FROM servers WHERE server_name = %s',
                    (server.name,)).fetchone()
                return {"Blue": row[0], "Red": row[1]}

        timeout = self.bot.locals.get('message_autodelete', 300)
        mission_info = await server.send_to_dcs_sync({
            "command": "getMissionDetails"
>>>>>>> 44a1ebf3
        })
        mission_info['passwords'] = read_passwords(server)
        report = Report(self.bot, self.plugin_name, 'briefing.json')
        env = await report.render(mission_info=mission_info, server_name=server.name, interaction=interaction)
        await interaction.response.send_message(embed=env.embed, delete_after=timeout if timeout > 0 else None)

    @mission.command(description='Restarts the current active mission\n')
    @app_commands.guild_only()
    @utils.app_has_role('DCS Admin')
    async def restart(self, interaction: discord.Interaction,
                      server: app_commands.Transform[Server, utils.ServerTransformer(
                          status=[Status.RUNNING, Status.PAUSED, Status.STOPPED])],
                      delay: Optional[int] = 120, reason: Optional[str] = None, run_extensions: Optional[bool] = False):
        if server.status not in [Status.RUNNING, Status.PAUSED, Status.STOPPED]:
            await interaction.response.send_message(
                f"Can't restart server {server.name} as it is {server.status.name}!", ephemeral=True)
            return
        if server.restart_pending and not await utils.yn_question(interaction,
                                                                  'A restart is currently pending.\n'
                                                                  'Would you still like to restart the mission?'):
            return
        else:
            server.on_empty = dict()
<<<<<<< HEAD
        if server.status not in [Status.STOPPED, Status.SHUTDOWN]:
            if server.is_populated():
                result = await utils.populated_question(ctx, "Do you really want to restart the mission?")
                if not result:
                    await ctx.send('Aborted.')
                    return
                elif result == 'later':
                    server.on_empty = {"command": "restart", "user": ctx.message.author}
                    server.restart_pending = True
                    await ctx.send('Restart postponed when server is empty.')
                    return

            server.restart_pending = True
            if server.is_populated():
                msg = await ctx.send(f'Restarting mission in {utils.format_time(delay)} (warning users before)...')
                if delay > 0:
                    scheduler = cast(Scheduler, self.bot.cogs['Scheduler'])
                    warn_times = scheduler.get_warn_times(scheduler.get_config(server)).copy() or [300, 60, 10]
                    while True:
                        if warn_times[0] > delay:
                            warn_times.pop(0)
                        else:
                            break
                    if max(warn_times) < delay:
                        warn_times.insert(0, delay)
                    warn_text = '!!! Mission will be restarted in {} !!!'
                    if len(args):
                        warn_text += ' Reason: {}'.format(' '.join(args))
                    restart_in = max(warn_times)
                    while restart_in > 0 and server.is_populated():
                        for warn_time in warn_times:
                            if warn_time == restart_in:
                                server.sendPopupMessage(
                                    Coalition.ALL, warn_text.format(utils.format_time(warn_time)))
                                events_channel = server.get_channel(Channel.EVENTS)
                                if events_channel:
                                    await events_channel.send(warn_text.format(utils.format_time(warn_time)))
                        await asyncio.sleep(1)
                        restart_in -= 1
                else:
                    message = '!!! Mission will be restarted NOW !!!'
                    if len(args):
                        message += ' Reason: {}'.format(' '.join(args))
                    if server.get_channel(Channel.STATUS).id == ctx.channel.id:
                        await ctx.message.delete()
                    server.sendPopupMessage(Coalition.ALL, message, sender=ctx.message.author.display_name)
                await msg.delete()

            msg = await ctx.send('Mission will restart now, please wait ...')
            await server.current_mission.restart()
            await self.bot.audit("restarted mission", server=server, user=ctx.message.author)
            await msg.delete()
            msg = await ctx.send('Mission restarted.')
        else:
            msg = await ctx.send('There is currently no mission running on server "' + server.display_name + '"')
        if (msg is not None) and (server.get_channel(Channel.STATUS).id == ctx.channel.id):
            await asyncio.sleep(5)
            await msg.delete()

    class LoadView(View):
        def __init__(self, ctx, *, placeholder: str, options: list):
            super().__init__()
            self.ctx = ctx
            select: Select = cast(Select, self.children[0])
            select.placeholder = placeholder
            select.options = options
            self.result = None

        @discord.ui.select()
        async def callback(self, interaction: Interaction, select: Select):
            self.result = select.values[0]
            self.clear_items()
            await interaction.response.edit_message(view=self)
            self.stop()

        @discord.ui.button(label='Restart', style=discord.ButtonStyle.primary, emoji='🔁')
        async def restart(self, interaction: Interaction, button: Button):
            self.result = "restart"
            await interaction.response.defer()
            self.stop()
=======
        if server.is_populated():
            result = await utils.populated_question(interaction, "Do you really want to restart the mission?")
            if not result:
                await interaction.followup.send('Aborted.', ephemeral=True)
                return
            elif result == 'later':
                server.on_empty = {"command": "restart", "user": interaction.user}
                server.restart_pending = True
                await interaction.followup.send('Restart postponed when server is empty.', ephemeral=True)
                return
>>>>>>> 44a1ebf3

        server.restart_pending = True
        if not interaction.response.is_done():
            await interaction.response.defer()
        if server.is_populated():
            if delay > 0:
                message = f'!!! Server will be restarted in {utils.format_time(delay)}!!!'
            else:
                message = '!!! Server will be restarted NOW !!!'
            # have we got a message to present to the users?
            if reason:
                message += f' Reason: {reason}'

            msg = await interaction.followup.send(
                f'Restarting mission in {utils.format_time(delay)} (warning users before)...', ephemeral=True)
            server.sendPopupMessage(Coalition.ALL, message, sender=interaction.user.display_name)
            await asyncio.sleep(delay)
            await msg.delete()

        msg = await interaction.followup.send('Mission will restart now, please wait ...', ephemeral=True)
        if run_extensions:
            await server.restart(smooth=await server.apply_mission_changes())
        else:
            await server.restart()
        await self.bot.audit("restarted mission", server=server, user=interaction.user)
        await msg.delete()
        await interaction.followup.send('Mission restarted.', ephemeral=True)

    @mission.command(description='(Re-)Loads a mission from the list\n')
    @app_commands.guild_only()
    @utils.app_has_role('DCS Admin')
    @app_commands.rename(mission_id="mission")
    @app_commands.autocomplete(mission_id=utils.mission_autocomplete)
    async def load(self, interaction: discord.Interaction,
                   server: app_commands.Transform[Server, utils.ServerTransformer(
                       status=[Status.STOPPED, Status.RUNNING, Status.PAUSED])],
                   mission_id: int, run_extensions: Optional[bool] = False):
        if server.status not in [Status.RUNNING, Status.PAUSED, Status.STOPPED]:
            await interaction.response.send_message(
                f"Can't load mission on server {server.name} as it is {server.status.name}!", ephemeral=True)
            return
        if server.restart_pending and not await utils.yn_question(interaction,
                                                                  'A restart is currently pending.\n'
                                                                  'Would you still like to change the mission?'):
            await interaction.followup.send('Aborted', ephemeral=True)
            return
        else:
            server.on_empty = dict()

        if server.is_populated():
            result = await utils.populated_question(interaction, f"Do you really want to change the mission?")
            if not result:
                await interaction.followup.send('Aborted.', ephemeral=True)
                return
        else:
            result = "yes"

        if not interaction.response.is_done():
            await interaction.response.defer(ephemeral=True)
        if server.settings['missionList'][mission_id] == server.current_mission.filename:
            if result == 'later':
                server.on_empty = {"command": "restart", "user": interaction.user}
                server.restart_pending = True
                await interaction.followup.send(f'Mission {server.current_mission.display_name} will be restarted '
                                                f'when server is empty.', ephemeral=True)
            else:
                if run_extensions:
                    await server.restart(smooth=await server.apply_mission_changes())
                else:
                    await server.restart()
                await interaction.followup.send(f'Mission {server.current_mission.display_name} restarted.',
                                                ephemeral=True)
        else:
            mission = server.settings['missionList'][mission_id]
            name = os.path.basename(mission[:-4])
            if result == 'later':
                server.on_empty = {"command": "load", "id": mission_id + 1, "user": interaction.user}
                server.restart_pending = True
                await interaction.followup.send(f'Mission {name} will be loaded when server is empty.',
                                                ephemeral=True)
            else:
                tmp = await interaction.followup.send(f'Loading mission {utils.escape_string(name)} ...',
                                                      ephemeral=True)
                try:
                    await server.loadMission(mission_id + 1)
                    if run_extensions:
                        await server.restart(smooth=await server.apply_mission_changes())
                    await self.bot.audit("loaded mission", server=server, user=interaction.user)
                    await interaction.followup.send(f'Mission {name} loaded.', ephemeral=True)
                except asyncio.TimeoutError:
                    await interaction.followup.send(f'Timeout while loading mission {name}.', ephemeral=True)
                finally:
                    await tmp.delete()

    @mission.command(description='Adds a mission to the list')
    @app_commands.guild_only()
    @utils.app_has_role('DCS Admin')
    @app_commands.rename(idx="path")
    @app_commands.autocomplete(idx=utils.mizfile_autocomplete)
    async def add(self, interaction: discord.Interaction,
                  server: app_commands.Transform[Server, utils.ServerTransformer], idx: int,
                  autostart: Optional[bool] = False):
        path = (await server.listAvailableMissions())[idx]
        if not os.path.exists(path):
            await interaction.response.send_message(f"File {path} could not be found.", ephemeral=True)
            return

        await server.addMission(path, autostart=autostart)
        name = os.path.basename(path)[:-4]
        await interaction.response.send_message(f'Mission "{utils.escape_string(name)}" added.', ephemeral=True)
        if server.status not in [Status.RUNNING, Status.PAUSED, Status.STOPPED] or \
                not await utils.yn_question(interaction, 'Do you want to load this mission?'):
            return
        tmp = await interaction.followup.send(f'Loading mission {utils.escape_string(name)} ...', ephemeral=True)
        await server.loadMission(server.settings['missionList'].index(path) + 1)
        await self.bot.audit("loaded mission", server=server, user=interaction.user)
        await tmp.delete()
        await interaction.followup.send(f'Mission {utils.escape_string(name)} loaded.', ephemeral=True)

    @mission.command(description='Deletes a mission from the list')
    @app_commands.guild_only()
    @utils.app_has_role('DCS Admin')
    @app_commands.rename(mission_id="mission")
    @app_commands.autocomplete(mission_id=utils.mission_autocomplete)
    async def delete(self, interaction: discord.Interaction,
                     server: app_commands.Transform[Server, utils.ServerTransformer],
                     mission_id: int):
        filename = server.settings['missionList'][mission_id]
        if server.status in [Status.RUNNING, Status.PAUSED, Status.STOPPED] and \
                filename == server.current_mission.filename:
            await interaction.response.send_message("You can't delete the (only) running mission.", ephemeral=True)
            return
        name = filename[:-4]

        if await utils.yn_question(interaction, f'Delete mission "{name}" from the mission list?'):
            await server.deleteMission(mission_id + 1)
            await interaction.followup.send(f'Mission "{name}" removed from list.', ephemeral=True)
            if await utils.yn_question(interaction, f'Delete mission "{name}" also from disk?'):
                try:
                    os.remove(filename)
                    await interaction.followup.send(f'Mission "{name}" deleted.', ephemeral=True)
                except FileNotFoundError:
                    await interaction.followup.send(f'Mission "{name}" was already deleted.', ephemeral=True)

    @mission.command(description='Pauses the current running mission')
    @app_commands.guild_only()
    @utils.app_has_role('DCS Admin')
    async def pause(self, interaction: discord.Interaction,
                    server: app_commands.Transform[Server, utils.ServerTransformer(status=[Status.RUNNING])]):
        if server.status == Status.RUNNING:
            await server.current_mission.pause()
            await interaction.response.send_message(f'Server "{server.display_name}" paused.', ephemeral=True)
        else:
            await interaction.response.send_message(f'Server "{server.display_name}" is not running.', ephemeral=True)

    @mission.command(description='Unpauses the running mission')
    @app_commands.guild_only()
    @utils.app_has_role('DCS Admin')
    async def unpause(self, interaction: discord.Interaction,
                      server: app_commands.Transform[Server, utils.ServerTransformer(status=[Status.PAUSED])]):
        if server.status == Status.PAUSED:
            await server.current_mission.unpause()
            await interaction.response.send_message(f'Server "{server.display_name}" unpaused.', ephemeral=True)
        elif server.status == Status.RUNNING:
            await interaction.response.send_message(f'Server "{server.display_name}" is already running.',
                                                    ephemeral=True)
        else:
            await interaction.response.send_message(f"Server {server.display_name} is {server.status.name}, "
                                                    f"can't unpause.")

    @mission.command(description='Modify mission with a preset')
    @app_commands.guild_only()
    @utils.app_has_role('DCS Admin')
    async def modify(self, interaction: discord.Interaction,
                     server: app_commands.Transform[Server, utils.ServerTransformer(
                         status=[Status.RUNNING, Status.PAUSED, Status.STOPPED, Status.SHUTDOWN])]):
        try:
            with open('config/presets.yaml', encoding='utf-8') as infile:
                presets = yaml.load(infile)
        except FileNotFoundError:
            await interaction.response.send_message(
                f'No presets available, please configure them in config/presets.yaml.', ephemeral=True)
            return
        options = [
            discord.SelectOption(label=k)
            for k, v in presets.items()
            if 'hidden' not in v or not v['hidden']
        ]
        if len(options) > 25:
            self.log.warning("You have more than 25 presets created, you can only choose from 25!")

        if server.status in [Status.PAUSED, Status.RUNNING]:
            question = 'Do you want to restart the server for a preset change?'
            if server.is_populated():
                result = await utils.populated_question(interaction, question)
            else:
                result = await utils.yn_question(interaction, question)
            if not result:
                await interaction.followup.send('Aborted.', ephemeral=True)
                return

<<<<<<< HEAD
        embed = discord.Embed(title=f"{server.display_name}", colour=discord.Colour.blue())
        embed.description = "Load / reload missions."
        if server.current_mission:
            embed.add_field(name="Mission Name", value=server.current_mission.display_name)
            embed.add_field(name="# Players", value=str(len(server.get_active_players())))
            embed.add_field(name='▬' * 27, value='_ _', inline=False)
        view = self.LoadView(ctx, placeholder="Select a mission to load",
                             options=[
                                 SelectOption(label=os.path.basename(x)[:-4])
                                 for x in sorted(set(missions), key=lambda x: x.lower())[:25]
                             ])
        msg = await ctx.send(embed=embed, view=view)
        try:
            if await view.wait() or not view.result:
                return
            msg = await msg.edit(suppress=True)
            name = view.result
            if name == "restart":
                if result == 'later':
                    server.on_empty = {"command": "restart", "user": ctx.message.author}
                    server.restart_pending = True
                    await ctx.send(f'Mission {server.current_mission.display_name} will be restarted when server is empty.')
                else:
                    await server.current_mission.restart()
                    await ctx.send(f'Mission {server.current_mission.display_name} restarted.')
            else:
                for mission in missions:
                    if name == os.path.basename(mission)[:-4]:
                        if result == 'later':
                            server.on_empty = {"command": "load", "id": missions.index(mission) + 1,
                                               "user": ctx.message.author}
                            server.restart_pending = True
                            await ctx.send(
                                f'Mission {name} will be loaded when server is empty.')
                        else:
                            tmp = await ctx.send('Loading mission {} ...'.format(utils.escape_string(name)))
                            await server.loadMission(missions.index(mission) + 1)
                            await self.bot.audit("loaded mission", server=server, user=ctx.message.author)
                            await tmp.delete()
                            await ctx.send(f'Mission {name} loaded.')
                        break
        except asyncio.TimeoutError:
            await ctx.send(f"Timeout while trying to start mission, check the dcs.log")
            return
        finally:
            if msg:
                await msg.delete()
            await ctx.message.delete()

    @commands.command(description='Adds a mission to the list', usage='[path]')
    @utils.has_role('DCS Admin')
    @commands.guild_only()
    async def add(self, ctx, *filename):
        server: Server = await self.bot.get_server(ctx)
        if not server:
            return
        if server.status in [Status.RUNNING, Status.PAUSED, Status.STOPPED]:
            if len(filename) == 0:
                data = await server.sendtoDCSSync({"command": "listMissions"})
                installed = [mission[(mission.rfind('\\') + 1):] for mission in data['missionList']]
                data = await server.sendtoDCSSync({"command": "listMizFiles"})
                available = data['missions']
                files: list = sorted(list(set(available) - set(installed)))
                if len(files) == 0:
                    await ctx.send('No (new) mission found to add.')
                    return
                file = await utils.selection(ctx, placeholder="Select a file to be added to the mission list.",
                                             options=[SelectOption(label=x[:-4], value=x) for x in files[:25]])
                if not file:
                    return
            else:
                file = os.path.normpath(' '.join(filename))
            if file is not None:
                if '\\' in file and not os.path.exists(file):
                    await ctx.send(f'The file {file} does not exists. Aborting.')
                    return
                server.addMission(file)
                name = file[:-4]
                await ctx.send('Mission "{}" added.'.format(utils.escape_string(name)))
                if await utils.yn_question(ctx, 'Do you want to load this mission?'):
                    data = await server.sendtoDCSSync({"command": "listMissions"})
                    missions = data['missionList']
                    for idx, mission in enumerate(missions):
                        if os.path.basename(mission) == file:
                            tmp = await ctx.send('Loading mission {} ...'.format(utils.escape_string(name)))
                            await server.loadMission(idx + 1)
                            await self.bot.audit("loaded mission", server=server, user=ctx.message.author)
                            await tmp.delete()
                            await ctx.send('Mission {} loaded.'.format(utils.escape_string(name)))
                            break
=======
        view = PresetView(options[:25])
        if interaction.response.is_done():
            msg = await interaction.followup.send(view=view, ephemeral=True)
        else:
            await interaction.response.send_message(view=view, ephemeral=True)
            msg = await interaction.original_response()
        try:
            if await view.wait():
                return
            elif not view.result:
                await interaction.followup.send('Aborted.', ephemeral=True)
                return
        finally:
            await msg.delete()
        if view.result == 'later':
            server.on_empty = {"command": "preset", "preset": view.result, "user": interaction.user}
            server.restart_pending = True
            await interaction.followup.send(f'Preset will be changed when server is empty.', ephemeral=True)
        else:
            msg = await interaction.followup.send('Changing presets...', ephemeral=True)
            filename = await server.get_current_mission_file()
            new_filename = await server.modifyMission(filename, [
                value for name, value in presets.items() if name in view.result
            ])
            message = 'Preset changed to: {}.'.format(','.join(view.result))
            if new_filename != filename:
                self.log.info(f"  => New mission written: {new_filename}")
                missions = server.settings['missionList']
                if filename in missions:
                    await server.deleteMission(missions.index(filename) + 1)
                smooth = await server.addMission(new_filename, autostart=True)
>>>>>>> 44a1ebf3
            else:
                self.log.info(f"  => Mission {filename} overwritten.")
                smooth = False
            if server.status not in [Status.STOPPED, Status.SHUTDOWN]:
                await server.restart(smooth=smooth)
                message += '\nMission reloaded.'
            await self.bot.audit("changed preset", server=server, user=interaction.user)
            await msg.delete()
            await interaction.followup.send(message, ephemeral=True)

    @mission.command(description='Save mission preset')
    @app_commands.guild_only()
    @utils.app_has_role('DCS Admin')
    async def save_preset(self, interaction: discord.Interaction,
                          server: app_commands.Transform[Server, utils.ServerTransformer(
                              status=[Status.RUNNING, Status.PAUSED, Status.STOPPED])],
                          name: str):
        miz = MizFile(self.bot, server.current_mission.filename)
        if os.path.exists('config/presets.yaml'):
            with open('config/presets.yaml', encoding='utf-8') as infile:
                presets = yaml.load(infile)
        else:
            presets = dict()
        if name in presets and \
                not await utils.yn_question(interaction, f'Do you want to overwrite the existing preset "{name}"?'):
            await interaction.followup.send('Aborted.', ephemeral=True)
            return
        presets[name] = {
            "start_time": miz.start_time,
            "date": miz.date.strftime('%Y-%m-%d'),
            "temperature": miz.temperature,
            "clouds": miz.clouds,
            "wind": miz.wind,
            "groundTurbulence": miz.groundTurbulence,
            "enable_dust": miz.enable_dust,
            "dust_density": miz.dust_density if miz.enable_dust else 0,
            "qnh": miz.qnh,
            "enable_fog": miz.enable_fog,
            "fog": miz.fog if miz.enable_fog else {"thickness": 0, "visibility": 0},
            "halo": miz.halo
        }
        with open(f'config/presets.yaml', 'w', encoding='utf-8') as outfile:
            yaml.dump(presets, outfile)
        if interaction.response.is_done():
            await interaction.followup.send(f'Preset "{name}" added.')
        else:
            await interaction.response.send_message(f'Preset "{name}" added.')

    # New command group "/player"
    player = Group(name="player", description="Commands to manage DCS players")

    @player.command(name='list', description='Lists the current players')
    @app_commands.guild_only()
    @utils.app_has_role('DCS')
    async def _list(self, interaction: discord.Interaction,
                    server: app_commands.Transform[Server, utils.ServerTransformer(status=[Status.RUNNING])]):
        report = Report(self.bot, self.plugin_name, 'players.json')
        env = await report.render(server=server, sides=utils.get_sides(interaction.client, interaction, server))
        await interaction.response.send_message(embed=env.embed, ephemeral=True)

    @player.command(description='Kicks a player by name or UCID')
    @app_commands.guild_only()
    @utils.app_has_role('DCS Admin')
    async def kick(self, interaction: discord.Interaction,
                   server: app_commands.Transform[Server, utils.ServerTransformer(status=[Status.RUNNING])],
                   player: app_commands.Transform[Player, utils.PlayerTransformer(active=True)],
                   reason: Optional[str] = 'n/a') -> None:
        server.kick(player, reason)
        await self.bot.audit(f'kicked player {player.display_name} with reason "{reason}"', user=interaction.user)
        await interaction.response.send_message(f"Player {player.display_name} (ucid={player.ucid}) kicked.",
                                                ephemeral=True)

    @player.command(description='Bans a player from a running server')
    @app_commands.guild_only()
    @utils.app_has_role('DCS Admin')
    async def ban(self, interaction: discord.Interaction,
                  server: app_commands.Transform[Server, utils.ServerTransformer(status=[Status.RUNNING])],
                  player: app_commands.Transform[Player, utils.PlayerTransformer(active=True)]):

        class BanModal(Modal):
            reason = TextInput(label="Reason", default="n/a", max_length=80, required=False)
            period = TextInput(label="Days (empty = forever)", required=False)

            def __init__(self, server: Server, player: Player):
                super().__init__(title="Ban Details")
                self.server = server
                self.player = player

            async def on_submit(derived, interaction: discord.Interaction):
                if derived.period.value:
                    days = int(derived.period.value)
                else:
                    days = None
                self.bus.ban(derived.player.ucid, interaction.user.display_name, derived.reason.value, days)
                await interaction.response.send_message(f"Player {player.display_name} banned on all servers " +
                                                        (f"for {days} days." if days else ""))
                await self.bot.audit(f'banned player {player.display_name} with reason "{derived.reason.value}"' +
                                     f' for {days} days.' if days else ' permanently.',
                                     user=interaction.user)
        await interaction.response.send_modal(BanModal(server, player))

    @player.command(description='Moves a player to spectators')
    @app_commands.guild_only()
    @utils.app_has_role('DCS Admin')
    async def spec(self, interaction: discord.Interaction,
                   server: app_commands.Transform[Server, utils.ServerTransformer(status=[Status.RUNNING])],
                   player: app_commands.Transform[Player, utils.PlayerTransformer(active=True)],
                   reason: Optional[str] = 'n/a') -> None:
        server.move_to_spectators(player)
        if reason:
            player.sendChatMessage(f"You have been moved to spectators. Reason: {reason}",
                                   interaction.user.display_name)
        await self.bot.audit(f'moved player {player.name} to spectators with reason "{reason}".', user=interaction.user)
        await interaction.response.send_message(f'User "{player.name}" moved to spectators.', ephemeral=True)

    @player.command(description='List of AFK players')
    @app_commands.guild_only()
    @utils.app_has_role('DCS Admin')
    async def afk(self, interaction: discord.Interaction,
                  server: Optional[app_commands.Transform[Server, utils.ServerTransformer(status=[Status.RUNNING])]],
                  minutes: Optional[int] = 10):
        afk: list[Player] = list()
        for s in self.bot.servers.values():
            if server and s != server:
                continue
            for ucid, dt in s.afk.items():
                player = s.get_player(ucid=ucid, active=True)
                if not player:
                    continue
                if (datetime.now() - dt).total_seconds() > minutes * 60:
                    afk.append(player)

        if len(afk):
            title = 'AFK Players'
            if server:
                title += f' on {server.name}'
            embed = discord.Embed(title=title, color=discord.Color.blue())
            embed.description = f'These players are AFK for more than {minutes} minutes:'
            for player in sorted(afk, key=lambda x: x.server.name):
                embed.add_field(name='Name', value=player.display_name)
                embed.add_field(name='Time',
                                value=utils.format_time(int((datetime.now() -
                                                             player.server.afk[player.ucid]).total_seconds())))
                if server:
                    embed.add_field(name='_ _', value='_ _')
                else:
                    embed.add_field(name='Server', value=player.server.display_name)
            await interaction.response.send_message(embed=embed, ephemeral=True)
        else:
            await interaction.response.send_message(f"No player is AFK for more than {minutes} minutes.", ephemeral=True)

    @player.command(description='Sends a popup to a player\n')
    @app_commands.guild_only()
    @utils.app_has_roles(['DCS Admin', 'GameMaster'])
    async def popup(self, interaction: discord.Interaction,
                    server: app_commands.Transform[Server, utils.ServerTransformer(status=[Status.RUNNING])],
                    player: app_commands.Transform[Player, utils.PlayerTransformer(active=True)],
                    message: str, time: Optional[Range[int, 1, 30]] = -1):
        player.sendPopupMessage(message, time, interaction.user.display_name)
        await interaction.response.send_message('Message sent.')

    @player.command(description='Sends a chat message to a player')
    @app_commands.guild_only()
    @utils.app_has_roles(['DCS Admin', 'GameMaster'])
    async def chat(self, interaction: discord.Interaction,
                   server: app_commands.Transform[Server, utils.ServerTransformer(status=[Status.RUNNING])],
                   player: app_commands.Transform[Player, utils.PlayerTransformer(active=True)], message: str):
        player.sendChatMessage(message, interaction.user.display_name)
        await interaction.response.send_message('Message sent.')

    @tasks.loop(minutes=1.0)
<<<<<<< HEAD
    async def update_mission_status(self):
        async def warn_admins(s: Server, message: str) -> None:
            if self.bot.config.getboolean(s.installation, 'PING_ADMIN_ON_CRASH'):
                mentions = ''
                for role_name in [x.strip() for x in self.bot.config['ROLES']['DCS Admin'].split(',')]:
                    role: discord.Role = discord.utils.get(self.bot.guilds[0].roles, name=role_name)
                    if role:
                        mentions += role.mention
                message = mentions + ' ' + utils.escape_string(message)
            await s.get_channel(Channel.ADMIN).send(message +
                                                    f"\nLatest dcs-<timestamp>.log can be pulled with "
                                                    f"{self.bot.config['BOT']['COMMAND_PREFIX']}download\n"
                                                    f"If the scheduler is configured for this "
                                                    f"server, it will relaunch it automatically.")

        # check for blocked processes due to window popups
        while True:
            for title in [
                "Can't run",
                "Login Failed",
                "DCS Login",
                "Authorization failed",
                "Login session has expired"
            ]:
                handle = win32gui.FindWindowEx(None, None, None, title)
                if handle:
                    _, pid = win32process.GetWindowThreadProcessId(handle)
                    for server in self.bot.servers.values():
                        if server.process and server.process.pid == pid:
                            await server.shutdown(force=True)
                            await self.bot.audit(f'Server killed due to a popup with title "{title}".', server=server)
            else:
                break

        for server_name, server in self.bot.servers.items():
            if server.status in [Status.UNREGISTERED, Status.SHUTDOWN]:
                continue
            elif server.status in [Status.LOADING, Status.STOPPED]:
                if server.process and not server.process.is_running():
                    server.status = Status.SHUTDOWN
                    server.process = None
                continue
            try:
                await server.keep_alive()
                # remove any hung flag, if the server has responded
                if server.name in self.hung:
                    del self.hung[server.name]
                self.eventlistener.display_mission_embed(server)
            except asyncio.TimeoutError:
                # check if the server process is still existent
                max_hung_minutes = int(self.bot.config['DCS']['MAX_HUNG_MINUTES'])
                if max_hung_minutes > 0 and (server.process and server.process.is_running()):
                    self.log.warning(f"Server \"{server.name}\" is not responding.")
                    # process might be in a hung state, so try again for a specified amount of times
                    if server.name in self.hung and self.hung[server.name] >= (max_hung_minutes - 1):
                        if server.process:
                            message = f"Can't reach server \"{server.name}\" for more than {max_hung_minutes} " \
                                      f"minutes. Creating minidump and killing ..."
                            self.log.warning(message)
                            now = datetime.now(timezone.utc)
                            filename = os.path.join(
                                os.path.expandvars(self.bot.config[server.installation]['DCS_HOME']),
                                'Logs', f"{now.strftime('dcs-%Y%m%d-%H%M%S')}.dmp"
                            )
                            await asyncio.to_thread(create_dump, server.process.pid, filename,
                                                    MINIDUMP_TYPE.MiniDumpNormal, True)
                            # remove the logger that was created by minidump
                            root = logging.getLogger()
                            if root.handlers:
                                root.removeHandler(root.handlers[0])
                            server.process.kill()
                            server.process = None
                            await self.bot.audit("Server killed due to a hung state.", server=server)
                        else:
                            message = f"Server \"{server.name}\" died. Setting state to SHUTDOWN."
                            self.log.warning(message)
                            await self.bot.audit("Server set to SHUTDOWN due to a hung state.", server=server)
                        del self.hung[server.name]
                        server.status = Status.SHUTDOWN
                        await warn_admins(server, message)
                    elif server.name not in self.hung:
                        self.hung[server.name] = 1
                    else:
                        self.hung[server.name] += 1
                else:
                    message = f"Server \"{server.name}\" died. Setting state to SHUTDOWN."
                    self.log.warning(message)
                    server.status = Status.SHUTDOWN
                    await warn_admins(server, message)
            except Exception as ex:
                self.log.debug("Exception in update_mission_status(): " + str(ex))

    @update_mission_status.before_loop
    async def before_update(self):
=======
    async def check_for_unban(self):
        with self.pool.connection() as conn:
            with conn.transaction():
                # migrate active bans from the punishment system and migrate them to the new method (fix days only)
                for row in conn.execute("""SELECT ucid FROM bans WHERE banned_until < NOW()""").fetchall():
                    for server in self.bot.servers.values():
                        if server.status not in [Status.PAUSED, Status.RUNNING, Status.STOPPED]:
                            continue
                        server.send_to_dcs({
                            "command": "unban",
                            "ucid": row[0]
                        })
                # delete unbanned accounts from the database
                conn.execute("DELETE FROM bans WHERE banned_until < (NOW() - interval '1 minutes')")

    @check_for_unban.before_loop
    async def before_check_unban(self):
>>>>>>> 44a1ebf3
        await self.bot.wait_until_ready()

    @tasks.loop(minutes=5.0)
    async def update_channel_name(self):
        for server_name, server in self.bot.servers.items():
            if server.status == Status.UNREGISTERED:
                continue
            channel = await self.bot.fetch_channel(int(server.locals['channels'][Channel.STATUS.value]))
            # name changes of the status channel will only happen with the correct permission
            if channel.permissions_for(self.bot.member).manage_channels:
                name = channel.name
                # if the server owner leaves, the server is shut down
                if server.status in [Status.STOPPED, Status.SHUTDOWN, Status.LOADING]:
                    if name.find('［') == -1:
                        name = name + '［-］'
                    else:
                        name = re.sub('［.*］', f'［-］', name)
                else:
                    players = server.get_active_players()
                    current = len(players) + 1
                    max_players = server.settings.get('maxPlayers') or 0
                    if name.find('［') == -1:
                        name = name + f'［{current}／{max_players}］'
                    else:
                        name = re.sub('［.*］', f'［{current}／{max_players}］', name)
                try:
                    if name != channel.name:
                        await channel.edit(name=name)
                except Exception as ex:
                    self.log.debug("Exception in update_channel_name(): " + str(ex))

    @tasks.loop(minutes=1.0)
    async def afk_check(self):
        try:
            for server in self.bot.servers.values():
                max_time = server.locals.get('afk_time', -1)
                if max_time == -1:
                    continue
                for ucid, dt in server.afk.items():
                    player = server.get_player(ucid=ucid, active=True)
                    if not player or player.has_discord_roles(['DCS Admin', 'GameMaster']):
                        continue
                    if (datetime.now() - dt).total_seconds() > max_time:
                        msg = self.get_config(server).get(
                            'message_afk', '{player.name}, you have been kicked for being AFK for '
                                           'more than {time}.'.format(player=player, time=utils.format_time(max_time)))
                        server.kick(player, msg)
        except Exception as ex:
            self.log.exception(ex)

    @commands.Cog.listener()
    async def on_message(self, message: discord.Message):
        # ignore bot messages or messages that do not contain miz attachments
        if message.author.bot or not message.attachments or not message.attachments[0].filename.endswith('.miz'):
            return
<<<<<<< HEAD
        server: Server = await self.bot.get_server(message)
        # only DCS Admin role is allowed to upload missions in the servers admin channel
        if not server or not utils.check_roles([
            x.strip() for x in self.bot.config['ROLES']['DCS Admin'].split(',')
        ], message.author) or server.get_channel(Channel.ADMIN) != message.channel:
=======
        # only DCS Admin role is allowed to upload missions
        if not utils.check_roles(self.bot.roles['DCS Admin'], message.author):
>>>>>>> 44a1ebf3
            return
        # check if the upload happens in the servers admin channel (if provided)
        server: Server = await self.bot.get_server(message)
        ctx = await self.bot.get_context(message)
        if not server:
            # check if there is a central admin channel configured
            if self.bot.locals.get('admin_channel', 0) == message.channel.id:
                try:
                    server = await utils.server_selection(
                        self.bus, ctx, title="To which server do you want to upload this mission to?")
                    if not server:
                        await ctx.send('Aborted.')
                        return
                except Exception as ex:
                    self.log.exception(ex)
                    return
            else:
                return
        att = message.attachments[0]
        try:
            rc = await server.uploadMission(att.filename, att.url)
            if rc == UploadStatus.FILE_IN_USE:
                if not await utils.yn_question(ctx, 'A mission is currently active.\n'
                                               'Do you want me to stop the DCS-server to replace it?'):
                    await message.channel.send('Upload aborted.')
                    return
<<<<<<< HEAD
                if server.status in [Status.RUNNING, Status.PAUSED] and \
                        os.path.normpath(server.current_mission.filename) == os.path.normpath(filename):
                    if await utils.yn_question(ctx, 'A mission is currently active.\nDo you want me to stop the DCS-'
                                                    'server to replace it?') is True:
                        await server.stop()
                        stopped = True
                    else:
                        await message.channel.send('Upload aborted.')
                        return
            async with aiohttp.ClientSession() as session:
                async with session.get(att.url) as response:
                    if response.status == 200:
                        with open(filename, 'wb') as outfile:
                            outfile.write(await response.read())
                    else:
                        await message.channel.send(f'Error {response.status} while reading MIZ file!')
            if not self.bot.config.getboolean(server.installation, 'AUTOSCAN'):
                server.addMission(filename)
            name = os.path.basename(filename)[:-4]
            await message.channel.send(f'Mission "{name}" uploaded and added.' if not exists else f"Mission {name} replaced.")
=======
            elif rc == UploadStatus.FILE_EXISTS:
                if not await utils.yn_question(ctx, 'File exists. Do you want to overwrite it?'):
                    await message.channel.send('Upload aborted.')
                    return
            if rc != UploadStatus.OK:
                await server.uploadMission(att.filename, att.url, force=True)

            filename = os.path.normpath(os.path.join(await server.get_missions_dir(), att.filename))
            name = os.path.basename(att.filename)[:-4]
            if not server.locals.get('autoscan', False):
                await server.addMission(filename)
            await message.channel.send(f'Mission "{name}" uploaded to server {server.name} and added.')
>>>>>>> 44a1ebf3
            await self.bot.audit(f'uploaded mission "{name}"', server=server, user=message.author)

            if (server.status != Status.SHUTDOWN and server.current_mission and
                    server.current_mission.filename != filename and
                    await utils.yn_question(ctx, 'Do you want to load this mission?')):
                tmp = await message.channel.send(f'Loading mission {utils.escape_string(name)} ...')
                await server.loadMission(server.settings['missionList'].index(filename) + 1)
                await self.bot.audit("loaded mission", server=server, user=message.author)
                await tmp.delete()
                await message.channel.send(f'Mission {name} loaded.')
        except Exception as ex:
            self.log.exception(ex)
        finally:
            await message.delete()

    @commands.Cog.listener()
    async def on_member_ban(self, guild: discord.Guild, member: discord.Member):
        self.bot.log.debug(f"Member {member.display_name} has been banned.")
        ucid = self.bot.get_ucid_by_member(member)
        if ucid:
            self.bus.ban(ucid, 'Discord',
                         self.bot.locals.get('message_ban', 'User has been banned on Discord.'))


async def setup(bot: DCSServerBot):
    if 'gamemaster' not in bot.plugins:
        raise PluginRequiredError('gamemaster')
    await bot.add_cog(Mission(bot, MissionEventListener))<|MERGE_RESOLUTION|>--- conflicted
+++ resolved
@@ -6,20 +6,6 @@
 import os
 import psycopg
 import re
-<<<<<<< HEAD
-import win32gui
-import win32process
-from contextlib import closing
-from core import utils, DCSServerBot, Plugin, Report, Status, Server, Coalition, Channel, Player, PluginRequiredError
-from datetime import datetime, timezone
-from discord import SelectOption, Interaction
-from discord.ext import commands, tasks
-from discord.ui import Select, View, Button
-from minidump.utils.createminidump import create_dump, MINIDUMP_TYPE
-from typing import Optional, cast
-from .listener import MissionEventListener
-from ..scheduler.commands import Scheduler
-=======
 
 from core import utils, Plugin, Report, Status, Server, Coalition, Channel, Player, PluginRequiredError, MizFile, \
     Group, ReportEnv, UploadStatus
@@ -37,7 +23,6 @@
 # ruamel YAML support
 from ruamel.yaml import YAML
 yaml = YAML()
->>>>>>> 44a1ebf3
 
 
 class Mission(Plugin):
@@ -64,99 +49,6 @@
             conn.execute(f"DELETE FROM missions WHERE mission_end < (DATE(NOW()) - interval '{days} days')")
         self.log.debug('Mission pruned.')
 
-<<<<<<< HEAD
-    @commands.command(description='Lists the registered DCS servers')
-    @utils.has_role('DCS')
-    @commands.guild_only()
-    async def servers(self, ctx):
-        if len(self.bot.servers) > 0:
-            for server_name, server in self.bot.servers.items():
-                if server.status in [Status.RUNNING, Status.PAUSED, Status.STOPPED]:
-                    players = server.get_active_players()
-                    num_players = len(players) + 1
-                    report = Report(self.bot, 'mission', 'serverStatus.json')
-                    env = await report.render(server=server, num_players=num_players)
-                    await ctx.send(embed=env.embed)
-        else:
-            await ctx.send('No server running on host {}'.format(platform.node()))
-
-    @commands.command(description='Shows the active DCS mission')
-    @utils.has_role('DCS Admin')
-    @commands.guild_only()
-    async def mission(self, ctx):
-        server: Server = await self.bot.get_server(ctx)
-        if not server:
-            return
-        if server.get_channel(Channel.STATUS).id != ctx.channel.id:
-            if server.status in [Status.RUNNING, Status.PAUSED]:
-                players = server.get_active_players()
-                num_players = len(players) + 1
-                report = Report(self.bot, self.plugin_name, 'serverStatus.json')
-                env = await report.render(server=server, num_players=num_players)
-                await ctx.send(embed=env.embed)
-            elif server.status == Status.LOADING:
-                await ctx.send('Mission is still loading, please try again in a bit.')
-                return
-            else:
-                await ctx.send(f'There is no mission running on server {server.display_name}')
-                return
-        else:
-            self.eventlistener.display_mission_embed(server)
-
-    @staticmethod
-    def format_briefing_list(data: list[Server], marker, marker_emoji):
-        embed = discord.Embed(title='Briefing', color=discord.Color.blue())
-        embed.description = 'Select the server you want to get a briefing for:'
-        ids = servers = ''
-        for i in range(0, len(data)):
-            ids += (chr(0x31 + i) + '\u20E3' + '\n')
-            servers += data[i].name + '\n'
-        embed.add_field(name='ID', value=ids)
-        embed.add_field(name='Server', value=servers)
-        embed.add_field(name='_ _', value='_ _')
-        embed.set_footer(text='Press a number to select a server.')
-        return embed
-
-    @commands.command(description='Shows briefing of the active mission', aliases=['brief'])
-    @utils.has_role('DCS')
-    @commands.guild_only()
-    async def briefing(self, ctx):
-        def read_passwords(server_name: str) -> dict:
-            conn = self.pool.getconn()
-            try:
-                with closing(conn.cursor()) as cursor:
-                    cursor.execute('SELECT blue_password, red_password FROM servers WHERE server_name = %s',
-                                   (server_name,))
-                    row = cursor.fetchone()
-                    return {"Blue": row[0], "Red": row[1]}
-            except (Exception, psycopg2.DatabaseError) as error:
-                self.log.exception(error)
-            finally:
-                self.pool.putconn(conn)
-
-        server: Server = await self.bot.get_server(ctx)
-        timeout = int(self.bot.config['BOT']['MESSAGE_AUTODELETE'])
-        if not server:
-            servers: list[Server] = list()
-            for server_name, server in self.bot.servers.items():
-                if server.status in [Status.RUNNING, Status.PAUSED]:
-                    servers.append(server)
-            if len(servers) == 0:
-                await ctx.send('No running mission found.', delete_after=timeout if timeout > 0 else None)
-                return
-            else:
-                server_name = await utils.selection(ctx, placeholder='Select the server you want to get a briefing for',
-                                                    options=[SelectOption(label=x.name) for x in servers])
-                if not server_name:
-                    return
-                server = self.bot.servers[server_name]
-        elif server.status not in [Status.RUNNING, Status.PAUSED]:
-            await ctx.send('No running mission found.', delete_after=timeout if timeout > 0 else None)
-            return
-        mission_info = await server.sendtoDCSSync({
-            "command": "getMissionDetails",
-            "channel": ctx.message.id
-=======
     # New command group "/mission"
     mission = Group(name="mission", description="Commands to manage a DCS mission")
 
@@ -221,7 +113,6 @@
         timeout = self.bot.locals.get('message_autodelete', 300)
         mission_info = await server.send_to_dcs_sync({
             "command": "getMissionDetails"
->>>>>>> 44a1ebf3
         })
         mission_info['passwords'] = read_passwords(server)
         report = Report(self.bot, self.plugin_name, 'briefing.json')
@@ -245,88 +136,6 @@
             return
         else:
             server.on_empty = dict()
-<<<<<<< HEAD
-        if server.status not in [Status.STOPPED, Status.SHUTDOWN]:
-            if server.is_populated():
-                result = await utils.populated_question(ctx, "Do you really want to restart the mission?")
-                if not result:
-                    await ctx.send('Aborted.')
-                    return
-                elif result == 'later':
-                    server.on_empty = {"command": "restart", "user": ctx.message.author}
-                    server.restart_pending = True
-                    await ctx.send('Restart postponed when server is empty.')
-                    return
-
-            server.restart_pending = True
-            if server.is_populated():
-                msg = await ctx.send(f'Restarting mission in {utils.format_time(delay)} (warning users before)...')
-                if delay > 0:
-                    scheduler = cast(Scheduler, self.bot.cogs['Scheduler'])
-                    warn_times = scheduler.get_warn_times(scheduler.get_config(server)).copy() or [300, 60, 10]
-                    while True:
-                        if warn_times[0] > delay:
-                            warn_times.pop(0)
-                        else:
-                            break
-                    if max(warn_times) < delay:
-                        warn_times.insert(0, delay)
-                    warn_text = '!!! Mission will be restarted in {} !!!'
-                    if len(args):
-                        warn_text += ' Reason: {}'.format(' '.join(args))
-                    restart_in = max(warn_times)
-                    while restart_in > 0 and server.is_populated():
-                        for warn_time in warn_times:
-                            if warn_time == restart_in:
-                                server.sendPopupMessage(
-                                    Coalition.ALL, warn_text.format(utils.format_time(warn_time)))
-                                events_channel = server.get_channel(Channel.EVENTS)
-                                if events_channel:
-                                    await events_channel.send(warn_text.format(utils.format_time(warn_time)))
-                        await asyncio.sleep(1)
-                        restart_in -= 1
-                else:
-                    message = '!!! Mission will be restarted NOW !!!'
-                    if len(args):
-                        message += ' Reason: {}'.format(' '.join(args))
-                    if server.get_channel(Channel.STATUS).id == ctx.channel.id:
-                        await ctx.message.delete()
-                    server.sendPopupMessage(Coalition.ALL, message, sender=ctx.message.author.display_name)
-                await msg.delete()
-
-            msg = await ctx.send('Mission will restart now, please wait ...')
-            await server.current_mission.restart()
-            await self.bot.audit("restarted mission", server=server, user=ctx.message.author)
-            await msg.delete()
-            msg = await ctx.send('Mission restarted.')
-        else:
-            msg = await ctx.send('There is currently no mission running on server "' + server.display_name + '"')
-        if (msg is not None) and (server.get_channel(Channel.STATUS).id == ctx.channel.id):
-            await asyncio.sleep(5)
-            await msg.delete()
-
-    class LoadView(View):
-        def __init__(self, ctx, *, placeholder: str, options: list):
-            super().__init__()
-            self.ctx = ctx
-            select: Select = cast(Select, self.children[0])
-            select.placeholder = placeholder
-            select.options = options
-            self.result = None
-
-        @discord.ui.select()
-        async def callback(self, interaction: Interaction, select: Select):
-            self.result = select.values[0]
-            self.clear_items()
-            await interaction.response.edit_message(view=self)
-            self.stop()
-
-        @discord.ui.button(label='Restart', style=discord.ButtonStyle.primary, emoji='🔁')
-        async def restart(self, interaction: Interaction, button: Button):
-            self.result = "restart"
-            await interaction.response.defer()
-            self.stop()
-=======
         if server.is_populated():
             result = await utils.populated_question(interaction, "Do you really want to restart the mission?")
             if not result:
@@ -337,7 +146,6 @@
                 server.restart_pending = True
                 await interaction.followup.send('Restart postponed when server is empty.', ephemeral=True)
                 return
->>>>>>> 44a1ebf3
 
         server.restart_pending = True
         if not interaction.response.is_done():
@@ -539,98 +347,6 @@
                 await interaction.followup.send('Aborted.', ephemeral=True)
                 return
 
-<<<<<<< HEAD
-        embed = discord.Embed(title=f"{server.display_name}", colour=discord.Colour.blue())
-        embed.description = "Load / reload missions."
-        if server.current_mission:
-            embed.add_field(name="Mission Name", value=server.current_mission.display_name)
-            embed.add_field(name="# Players", value=str(len(server.get_active_players())))
-            embed.add_field(name='▬' * 27, value='_ _', inline=False)
-        view = self.LoadView(ctx, placeholder="Select a mission to load",
-                             options=[
-                                 SelectOption(label=os.path.basename(x)[:-4])
-                                 for x in sorted(set(missions), key=lambda x: x.lower())[:25]
-                             ])
-        msg = await ctx.send(embed=embed, view=view)
-        try:
-            if await view.wait() or not view.result:
-                return
-            msg = await msg.edit(suppress=True)
-            name = view.result
-            if name == "restart":
-                if result == 'later':
-                    server.on_empty = {"command": "restart", "user": ctx.message.author}
-                    server.restart_pending = True
-                    await ctx.send(f'Mission {server.current_mission.display_name} will be restarted when server is empty.')
-                else:
-                    await server.current_mission.restart()
-                    await ctx.send(f'Mission {server.current_mission.display_name} restarted.')
-            else:
-                for mission in missions:
-                    if name == os.path.basename(mission)[:-4]:
-                        if result == 'later':
-                            server.on_empty = {"command": "load", "id": missions.index(mission) + 1,
-                                               "user": ctx.message.author}
-                            server.restart_pending = True
-                            await ctx.send(
-                                f'Mission {name} will be loaded when server is empty.')
-                        else:
-                            tmp = await ctx.send('Loading mission {} ...'.format(utils.escape_string(name)))
-                            await server.loadMission(missions.index(mission) + 1)
-                            await self.bot.audit("loaded mission", server=server, user=ctx.message.author)
-                            await tmp.delete()
-                            await ctx.send(f'Mission {name} loaded.')
-                        break
-        except asyncio.TimeoutError:
-            await ctx.send(f"Timeout while trying to start mission, check the dcs.log")
-            return
-        finally:
-            if msg:
-                await msg.delete()
-            await ctx.message.delete()
-
-    @commands.command(description='Adds a mission to the list', usage='[path]')
-    @utils.has_role('DCS Admin')
-    @commands.guild_only()
-    async def add(self, ctx, *filename):
-        server: Server = await self.bot.get_server(ctx)
-        if not server:
-            return
-        if server.status in [Status.RUNNING, Status.PAUSED, Status.STOPPED]:
-            if len(filename) == 0:
-                data = await server.sendtoDCSSync({"command": "listMissions"})
-                installed = [mission[(mission.rfind('\\') + 1):] for mission in data['missionList']]
-                data = await server.sendtoDCSSync({"command": "listMizFiles"})
-                available = data['missions']
-                files: list = sorted(list(set(available) - set(installed)))
-                if len(files) == 0:
-                    await ctx.send('No (new) mission found to add.')
-                    return
-                file = await utils.selection(ctx, placeholder="Select a file to be added to the mission list.",
-                                             options=[SelectOption(label=x[:-4], value=x) for x in files[:25]])
-                if not file:
-                    return
-            else:
-                file = os.path.normpath(' '.join(filename))
-            if file is not None:
-                if '\\' in file and not os.path.exists(file):
-                    await ctx.send(f'The file {file} does not exists. Aborting.')
-                    return
-                server.addMission(file)
-                name = file[:-4]
-                await ctx.send('Mission "{}" added.'.format(utils.escape_string(name)))
-                if await utils.yn_question(ctx, 'Do you want to load this mission?'):
-                    data = await server.sendtoDCSSync({"command": "listMissions"})
-                    missions = data['missionList']
-                    for idx, mission in enumerate(missions):
-                        if os.path.basename(mission) == file:
-                            tmp = await ctx.send('Loading mission {} ...'.format(utils.escape_string(name)))
-                            await server.loadMission(idx + 1)
-                            await self.bot.audit("loaded mission", server=server, user=ctx.message.author)
-                            await tmp.delete()
-                            await ctx.send('Mission {} loaded.'.format(utils.escape_string(name)))
-                            break
-=======
         view = PresetView(options[:25])
         if interaction.response.is_done():
             msg = await interaction.followup.send(view=view, ephemeral=True)
@@ -662,7 +378,6 @@
                 if filename in missions:
                     await server.deleteMission(missions.index(filename) + 1)
                 smooth = await server.addMission(new_filename, autostart=True)
->>>>>>> 44a1ebf3
             else:
                 self.log.info(f"  => Mission {filename} overwritten.")
                 smooth = False
@@ -834,102 +549,6 @@
         await interaction.response.send_message('Message sent.')
 
     @tasks.loop(minutes=1.0)
-<<<<<<< HEAD
-    async def update_mission_status(self):
-        async def warn_admins(s: Server, message: str) -> None:
-            if self.bot.config.getboolean(s.installation, 'PING_ADMIN_ON_CRASH'):
-                mentions = ''
-                for role_name in [x.strip() for x in self.bot.config['ROLES']['DCS Admin'].split(',')]:
-                    role: discord.Role = discord.utils.get(self.bot.guilds[0].roles, name=role_name)
-                    if role:
-                        mentions += role.mention
-                message = mentions + ' ' + utils.escape_string(message)
-            await s.get_channel(Channel.ADMIN).send(message +
-                                                    f"\nLatest dcs-<timestamp>.log can be pulled with "
-                                                    f"{self.bot.config['BOT']['COMMAND_PREFIX']}download\n"
-                                                    f"If the scheduler is configured for this "
-                                                    f"server, it will relaunch it automatically.")
-
-        # check for blocked processes due to window popups
-        while True:
-            for title in [
-                "Can't run",
-                "Login Failed",
-                "DCS Login",
-                "Authorization failed",
-                "Login session has expired"
-            ]:
-                handle = win32gui.FindWindowEx(None, None, None, title)
-                if handle:
-                    _, pid = win32process.GetWindowThreadProcessId(handle)
-                    for server in self.bot.servers.values():
-                        if server.process and server.process.pid == pid:
-                            await server.shutdown(force=True)
-                            await self.bot.audit(f'Server killed due to a popup with title "{title}".', server=server)
-            else:
-                break
-
-        for server_name, server in self.bot.servers.items():
-            if server.status in [Status.UNREGISTERED, Status.SHUTDOWN]:
-                continue
-            elif server.status in [Status.LOADING, Status.STOPPED]:
-                if server.process and not server.process.is_running():
-                    server.status = Status.SHUTDOWN
-                    server.process = None
-                continue
-            try:
-                await server.keep_alive()
-                # remove any hung flag, if the server has responded
-                if server.name in self.hung:
-                    del self.hung[server.name]
-                self.eventlistener.display_mission_embed(server)
-            except asyncio.TimeoutError:
-                # check if the server process is still existent
-                max_hung_minutes = int(self.bot.config['DCS']['MAX_HUNG_MINUTES'])
-                if max_hung_minutes > 0 and (server.process and server.process.is_running()):
-                    self.log.warning(f"Server \"{server.name}\" is not responding.")
-                    # process might be in a hung state, so try again for a specified amount of times
-                    if server.name in self.hung and self.hung[server.name] >= (max_hung_minutes - 1):
-                        if server.process:
-                            message = f"Can't reach server \"{server.name}\" for more than {max_hung_minutes} " \
-                                      f"minutes. Creating minidump and killing ..."
-                            self.log.warning(message)
-                            now = datetime.now(timezone.utc)
-                            filename = os.path.join(
-                                os.path.expandvars(self.bot.config[server.installation]['DCS_HOME']),
-                                'Logs', f"{now.strftime('dcs-%Y%m%d-%H%M%S')}.dmp"
-                            )
-                            await asyncio.to_thread(create_dump, server.process.pid, filename,
-                                                    MINIDUMP_TYPE.MiniDumpNormal, True)
-                            # remove the logger that was created by minidump
-                            root = logging.getLogger()
-                            if root.handlers:
-                                root.removeHandler(root.handlers[0])
-                            server.process.kill()
-                            server.process = None
-                            await self.bot.audit("Server killed due to a hung state.", server=server)
-                        else:
-                            message = f"Server \"{server.name}\" died. Setting state to SHUTDOWN."
-                            self.log.warning(message)
-                            await self.bot.audit("Server set to SHUTDOWN due to a hung state.", server=server)
-                        del self.hung[server.name]
-                        server.status = Status.SHUTDOWN
-                        await warn_admins(server, message)
-                    elif server.name not in self.hung:
-                        self.hung[server.name] = 1
-                    else:
-                        self.hung[server.name] += 1
-                else:
-                    message = f"Server \"{server.name}\" died. Setting state to SHUTDOWN."
-                    self.log.warning(message)
-                    server.status = Status.SHUTDOWN
-                    await warn_admins(server, message)
-            except Exception as ex:
-                self.log.debug("Exception in update_mission_status(): " + str(ex))
-
-    @update_mission_status.before_loop
-    async def before_update(self):
-=======
     async def check_for_unban(self):
         with self.pool.connection() as conn:
             with conn.transaction():
@@ -947,7 +566,6 @@
 
     @check_for_unban.before_loop
     async def before_check_unban(self):
->>>>>>> 44a1ebf3
         await self.bot.wait_until_ready()
 
     @tasks.loop(minutes=5.0)
@@ -1003,16 +621,8 @@
         # ignore bot messages or messages that do not contain miz attachments
         if message.author.bot or not message.attachments or not message.attachments[0].filename.endswith('.miz'):
             return
-<<<<<<< HEAD
-        server: Server = await self.bot.get_server(message)
-        # only DCS Admin role is allowed to upload missions in the servers admin channel
-        if not server or not utils.check_roles([
-            x.strip() for x in self.bot.config['ROLES']['DCS Admin'].split(',')
-        ], message.author) or server.get_channel(Channel.ADMIN) != message.channel:
-=======
         # only DCS Admin role is allowed to upload missions
         if not utils.check_roles(self.bot.roles['DCS Admin'], message.author):
->>>>>>> 44a1ebf3
             return
         # check if the upload happens in the servers admin channel (if provided)
         server: Server = await self.bot.get_server(message)
@@ -1039,28 +649,6 @@
                                                'Do you want me to stop the DCS-server to replace it?'):
                     await message.channel.send('Upload aborted.')
                     return
-<<<<<<< HEAD
-                if server.status in [Status.RUNNING, Status.PAUSED] and \
-                        os.path.normpath(server.current_mission.filename) == os.path.normpath(filename):
-                    if await utils.yn_question(ctx, 'A mission is currently active.\nDo you want me to stop the DCS-'
-                                                    'server to replace it?') is True:
-                        await server.stop()
-                        stopped = True
-                    else:
-                        await message.channel.send('Upload aborted.')
-                        return
-            async with aiohttp.ClientSession() as session:
-                async with session.get(att.url) as response:
-                    if response.status == 200:
-                        with open(filename, 'wb') as outfile:
-                            outfile.write(await response.read())
-                    else:
-                        await message.channel.send(f'Error {response.status} while reading MIZ file!')
-            if not self.bot.config.getboolean(server.installation, 'AUTOSCAN'):
-                server.addMission(filename)
-            name = os.path.basename(filename)[:-4]
-            await message.channel.send(f'Mission "{name}" uploaded and added.' if not exists else f"Mission {name} replaced.")
-=======
             elif rc == UploadStatus.FILE_EXISTS:
                 if not await utils.yn_question(ctx, 'File exists. Do you want to overwrite it?'):
                     await message.channel.send('Upload aborted.')
@@ -1073,7 +661,6 @@
             if not server.locals.get('autoscan', False):
                 await server.addMission(filename)
             await message.channel.send(f'Mission "{name}" uploaded to server {server.name} and added.')
->>>>>>> 44a1ebf3
             await self.bot.audit(f'uploaded mission "{name}"', server=server, user=message.author)
 
             if (server.status != Status.SHUTDOWN and server.current_mission and
