--- conflicted
+++ resolved
@@ -109,112 +109,6 @@
                                                     ephemeral=True)
                     await self.bot.audit('reset statistics', user=interaction.user, server=_server)
                 else:
-<<<<<<< HEAD
-                    ucid, member = self.bot.get_ucid_by_name(member)
-            else:
-                ucid = self.bot.get_ucid_by_member(member)
-            file = 'userstats-campaign.json' if flt.__name__ == "CampaignFilter" else 'userstats.json'
-            report = PaginationReport(self.bot, ctx, self.plugin_name, file, timeout if timeout > 0 else None)
-            await report.render(member=member if isinstance(member, discord.Member) else ucid,
-                                member_name=utils.escape_string(member.display_name) if isinstance(member, discord.Member) else member,
-                                period=period, server_name=None, flt=flt)
-        finally:
-            await ctx.message.delete()
-
-    @commands.command(brief='Sends player statistics as DM',
-                      description='Sends the users statistics, either for a specific period or for a running '
-                                  'campaign in a DM.\nPeriod might be one of _day, yesterday, month, week_ or _year_. '
-                                  'Campaign has to be one of your configured campaigns.\nIf no period is given, '
-                                  'default is everything, unless a campaign is configured. Then it\'s the running '
-                                  'campaign.', usage='[member] [period]')
-    @utils.has_role('DCS')
-    async def statsme(self, ctx, period: Optional[str]):
-        try:
-            member = ctx.message.author
-            timeout = int(self.bot.config['BOT']['MESSAGE_AUTODELETE'])
-            flt = StatisticsFilter.detect(self.bot, period)
-            if period and not flt:
-                await ctx.send('Please provide a valid period or campaign name.')
-                return
-            await ctx.send('Your statistics will be sent in a DM.', delete_after=30)
-            file = 'userstats-campaign.json' if flt.__name__ == "CampaignFilter" else 'userstats.json'
-            report = PaginationReport(self.bot, await ctx.message.author.create_dm(), self.plugin_name,
-                                      file, timeout if timeout > 0 else None)
-            await report.render(member=member, member_name=utils.escape_string(member.display_name), period=period,
-                                server_name=None, flt=flt)
-        finally:
-            await ctx.message.delete()
-
-    @commands.command(brief='Shows actual highscores',
-                      description='Displays the highscore, either for a specific period, a set of missions matching a '
-                                  'pattern or for a running campaign:\n\n'
-                                  '```.hs period:day      - day, yesterday, month, week or year\n'
-                                  '.hs campaign:name   - configured campaign name\n'
-                                  '.hs mission:pattern - missions matching this pattern\n'
-                                  '.hs month:pattern   - month matching this pattern```\n\n'
-                                  'If no period is given, default is to display everything, unless a campaign is '
-                                  'configured. Then it\'s the running campaign.',
-                      usage='[period]', aliases=['hs'])
-    @utils.has_role('DCS')
-    @commands.guild_only()
-    async def highscore(self, ctx, period: Optional[str]):
-        try:
-            timeout = int(self.bot.config['BOT']['MESSAGE_AUTODELETE'])
-            server: Server = await self.bot.get_server(ctx)
-            flt = StatisticsFilter.detect(self.bot, period)
-            if period and not flt:
-                await ctx.send('Please provide a valid period or campaign name.')
-                return
-            file = 'highscore-campaign.json' if flt.__name__ == "CampaignFilter" else 'highscore.json'
-            if not server:
-                report = PaginationReport(self.bot, ctx, self.plugin_name, file, timeout if timeout > 0 else None)
-                await report.render(period=period, sides=[Side.SPECTATOR.value, Side.BLUE.value, Side.RED.value],
-                                    flt=flt, server_name=None)
-            else:
-                tmp = utils.get_sides(ctx.message, server)
-                sides = [0]
-                if Coalition.RED in tmp:
-                    sides.append(Side.RED.value)
-                if Coalition.BLUE in tmp:
-                    sides.append(Side.BLUE.value)
-                # in this specific case, we want to display all data, if in public channels
-                if len(sides) == 0:
-                    sides = [Side.SPECTATOR.value, Side.BLUE.value, Side.RED.value]
-                report = Report(self.bot, self.plugin_name, file)
-                env = await report.render(period=period, server_name=server.name, sides=sides, flt=flt)
-                file = discord.File(env.filename)
-                await ctx.send(embed=env.embed, file=file, delete_after=timeout if timeout > 0 else None)
-                if env.filename and os.path.exists(env.filename):
-                    os.remove(env.filename)
-        finally:
-            await ctx.message.delete()
-
-    @commands.command(description="Links a member to a DCS user", usage='<member> <ucid>')
-    @utils.has_role('DCS Admin')
-    @commands.guild_only()
-    async def link(self, ctx, member: discord.Member, ucid: str):
-        await super()._link(ctx, member, ucid)
-        conn = self.pool.getconn()
-        try:
-            with closing(conn.cursor()) as cursor:
-                cursor.execute('UPDATE players SET discord_id = %s, manual = TRUE WHERE ucid = %s', (member.id, ucid))
-            conn.commit()
-        except (Exception, psycopg2.DatabaseError) as error:
-            self.log.exception(error)
-            conn.rollback()
-        finally:
-            self.pool.putconn(conn)
-            await ctx.message.delete()
-        await ctx.send('Member {} linked to ucid {}'.format(utils.escape_string(member.display_name), ucid))
-        await self.bot.audit('linked member {} to ucid {}.'.format(utils.escape_string(member.display_name), ucid),
-                             user=ctx.message.author)
-
-    @commands.command(description='Unlinks a member', usage='<member|ucid>')
-    @utils.has_role('DCS Admin')
-    @commands.guild_only()
-    async def unlink(self, ctx, member: Union[discord.Member, str]):
-        if isinstance(member, discord.Member):
-=======
                     conn.execute("TRUNCATE TABLE statistics")
                     conn.execute("TRUNCATE TABLE missionstats")
                     conn.execute("TRUNCATE TABLE missions")
@@ -240,7 +134,6 @@
         if isinstance(user, discord.Member):
             member = user
             name = member.display_name
->>>>>>> 44a1ebf3
             ucid = self.bot.get_ucid_by_member(member)
         else:
             ucid = user
@@ -298,29 +191,6 @@
                 player.verified = True
                 break
 
-<<<<<<< HEAD
-    @commands.command(description='Shows player information', usage='<@member / ucid>')
-    @utils.has_role('DCS Admin')
-    @commands.guild_only()
-    async def info(self, ctx, member: Union[discord.Member, str], *params):
-        if isinstance(member, discord.Member):
-            ucid = self.bot.get_ucid_by_member(member)
-            if not ucid:
-                member = member.name
-        if isinstance(member, str):
-            name = member
-            if len(params):
-                name += ' ' + ' '.join(params)
-            if utils.is_ucid(name):
-                ucid = member
-            else:
-                ucid, name = self.bot.get_ucid_by_name(name)
-            if ucid:
-                member = self.bot.get_member_by_ucid(ucid)
-            else:
-                await ctx.send('Player not found.')
-                return
-=======
     @command(description='Unlinks a member or ucid')
     @app_commands.guild_only()
     @utils.app_has_role('DCS Admin')
@@ -349,7 +219,6 @@
             if player:
                 player.member = None
                 player.verified = False
->>>>>>> 44a1ebf3
 
     @command(description='Shows player information')
     @utils.app_has_role('DCS Admin')
@@ -488,43 +357,6 @@
                             f"Member {suspicious[n]['mismatch'].display_name} unlinked and re-linked to member "
                             f"{suspicious[n]['match'].display_name}.", ephemeral=True)
                     else:
-<<<<<<< HEAD
-                        await ctx.send(f"Member {suspicious[n]['mismatch'].display_name} unlinked.")
-                conn.commit()
-        except (Exception, psycopg2.DatabaseError) as error:
-            self.bot.log.exception(error)
-            conn.rollback()
-        finally:
-            self.bot.pool.putconn(conn)
-
-    @commands.command(description='Link your DCS and Discord user')
-    @utils.has_role('DCS')
-    @commands.guild_only()
-    async def linkme(self, ctx):
-        async def send_token(ctx, token: str):
-            try:
-                channel = await ctx.message.author.create_dm()
-                await channel.send(f"**Your secure TOKEN is: {token}**\nTo link your user, log into any of the DCS "
-                                   f"servers and type the following into the in-game chat window:"
-                                   f"```{self.bot.config['BOT']['CHAT_COMMAND_PREFIX']}linkme {token}```\n"
-                                   f"**The TOKEN will expire in 2 days.**")
-            except discord.Forbidden:
-                await ctx.send("I do not have permission to send you a DM!\n"
-                               "Please change your privacy settings to allow this!")
-
-        conn = self.pool.getconn()
-        try:
-            with closing(conn.cursor()) as cursor:
-                cursor.execute('SELECT ucid, manual FROM players WHERE discord_id = %s ORDER BY manual',
-                               (ctx.message.author.id, ))
-                for row in cursor.fetchall():
-                    if len(row[0]) == 4:
-                        await send_token(ctx, row[0])
-                        return
-                    elif row[1] is False:
-                        if not await utils.yn_question(ctx, 'Automatic user mapping found.\n'
-                                                            'Do you want to re-link your user?'):
-=======
                         await interaction.followup.send(f"Member {suspicious[n]['mismatch'].display_name} unlinked.",
                                                         ephemeral=True)
 
@@ -546,7 +378,6 @@
                                               (interaction.user.id, )).fetchall():
                         if len(row[0]) == 4:
                             await send_token(row[0])
->>>>>>> 44a1ebf3
                             return
                         elif row[1] is False:
                             if not await utils.yn_question(interaction, 'Automatic user mapping found.\n'
@@ -572,36 +403,6 @@
                             cursor.execute('INSERT INTO players (ucid, discord_id, last_seen) VALUES (%s, %s, NOW())',
                                            (token, interaction.user.id))
                             break
-<<<<<<< HEAD
-                    elif not await utils.yn_question(ctx, 'You already have a linked DCS account!\n'
-                                                          'Are you sure you want to link a second account? '
-                                                          '(Ex: Switched from Steam to Standalone)'):
-                        return
-                # in the very unlikely event that we have generated the very same random number twice
-                while True:
-                    try:
-                        token = str(random.randrange(1000, 9999))
-                        cursor.execute('INSERT INTO players (ucid, discord_id, last_seen) VALUES (%s, %s, NOW())',
-                                       (token, ctx.message.author.id))
-                        break
-                    except psycopg2.DatabaseError:
-                        pass
-                await send_token(ctx, token)
-                conn.commit()
-        except (Exception, psycopg2.DatabaseError) as error:
-            self.log.exception(error)
-            conn.rollback()
-        finally:
-            self.pool.putconn(conn)
-            await ctx.message.delete()
-
-    @commands.command(description='Show inactive users')
-    @utils.has_role('DCS Admin')
-    @commands.guild_only()
-    async def inactive(self, ctx: commands.Context, *param) -> None:
-        period = ' '.join(param) if len(param) else None
-        timeout = int(self.bot.config['BOT']['MESSAGE_AUTODELETE'])
-=======
                         except psycopg.DatabaseError:
                             pass
             await send_token(token)
@@ -611,7 +412,6 @@
     @utils.app_has_role('DCS Admin')
     async def inactive(self, interaction: discord.Interaction, period: Literal['days', 'weeks', 'months', 'years'],
                        number: Range[int, 1]):
->>>>>>> 44a1ebf3
         report = Report(self.bot, self.plugin_name, 'inactive.json')
         env = await report.render(period=f"{number} {period}")
         await interaction.response.send_message(embed=env.embed, ephemeral=True)
@@ -693,18 +493,6 @@
                     return server
             return None
 
-<<<<<<< HEAD
-        async def render_highscore(highscore: dict):
-            kwargs = highscore.get('params', {})
-            period = kwargs.get('period')
-            flt = StatisticsFilter.detect(self.bot, period) if period else None
-            file = 'highscore-campaign.json' if flt.__name__ == "CampaignFilter" else 'highscore.json'
-            embed_name = 'highscore-' + (server_name or 'all') + '-' + period
-            sides = [Side.SPECTATOR.value, Side.BLUE.value, Side.RED.value]
-            report = PersistentReport(self.bot, self.plugin_name, file, server, embed_name,
-                                      channel_id=highscore.get('channel', Channel.STATUS))
-            await report.render(server_name=server_name, flt=flt, sides=sides, **kwargs)
-=======
         async def render_highscore(highscore: dict, server: Optional[Server] = None):
             kwargs = highscore.get('params', {})
             period = kwargs.get('period')
@@ -715,28 +503,11 @@
             report = PersistentReport(self.bot, self.plugin_name, file, embed_name=embed_name, server=server,
                                       channel_id=highscore.get('channel', Channel.STATUS))
             await report.render(interaction=None, server_name=server.name if server else None, flt=flt, **kwargs)
->>>>>>> 44a1ebf3
 
         try:
             for instance_name, config in self.locals.items():
                 if 'highscore' not in config:
                     continue
-<<<<<<< HEAD
-                if "installation" in config:
-                    server: Server = get_server_by_installation(config['installation'])
-                    if not server:
-                        self.log.error(f"Server {config['installation']} is not registered.")
-                        return
-                    server_name = server.name
-                else:
-                    server: Server = list(self.bot.servers.values())[0]
-                    server_name = None
-                if isinstance(config['highscore'], list):
-                    for highscore in config['highscore']:
-                        await render_highscore(highscore)
-                else:
-                    await render_highscore(config['highscore'])
-=======
                 if instance_name != DEFAULT_TAG:
                     server = get_server_by_instance(instance_name)
                     if not server:
@@ -750,7 +521,6 @@
                         await render_highscore(highscore, server)
                 else:
                     await render_highscore(config['highscore'], server)
->>>>>>> 44a1ebf3
 
         except Exception as ex:
             self.log.exception(ex)
