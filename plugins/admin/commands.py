import aiohttp
import asyncio
import discord
import json
import os
import platform
import psycopg2
import psycopg2.extras
import re
import shlex
import string
import subprocess
from contextlib import closing, suppress
from core import utils, DCSServerBot, Plugin, Report, Player, Status, Server, Coalition
from discord.ext import commands, tasks
from typing import Union, List, Optional
from zipfile import ZipFile
from .listener import AdminEventListener


STATUS_EMOJI = {
    Status.LOADING: '🔄',
    Status.PAUSED: '⏸️',
    Status.RUNNING: '▶️',
    Status.STOPPED: '⏹️'
}


class Agent(Plugin):

    def __init__(self, bot, listener):
        super().__init__(bot, listener)
        self.update_pending = False
        self.update_bot_status.start()
        if self.bot.config.getboolean('DCS', 'AUTOUPDATE') is True:
            self.check_for_dcs_update.start()

    def cog_unload(self):
        if self.bot.config.getboolean('DCS', 'AUTOUPDATE') is True:
            self.check_for_dcs_update.cancel()
        self.update_bot_status.cancel()
        super().cog_unload()

    @commands.command(description='Lists the registered DCS servers')
    @utils.has_role('DCS')
    @commands.guild_only()
    async def servers(self, ctx):
        if len(self.bot.servers) > 0:
            for server_name, server in self.bot.servers.items():
                if server.status in [Status.RUNNING, Status.PAUSED, Status.STOPPED]:
                    players = server.get_active_players()
                    num_players = len(players) + 1
                    report = Report(self.bot, 'mission', 'serverStatus.json')
                    env = await report.render(server=server, num_players=num_players)
                    await ctx.send(embed=env.embed)
        else:
            await ctx.send('No server running on host {}'.format(platform.node()))

    async def do_update(self, warn_times: List[int], ctx=None):
        async def shutdown_with_warning(server: Server):
            if server.is_populated():
                shutdown_in = max(warn_times) if len(warn_times) else 0
                while shutdown_in > 0:
                    for warn_time in warn_times:
                        if warn_time == shutdown_in:
                            server.sendPopupMessage(Coalition.ALL, f'Server is going down for a DCS update in {utils.format_time(warn_time)}!')
                    await asyncio.sleep(1)
                    shutdown_in -= 1
            await server.shutdown()

        self.update_pending = True
        if ctx:
            await ctx.send('Shutting down DCS servers, warning users before ...')
        else:
            self.log.info('Shutting down DCS servers, warning users before ...')
        servers = []
        tasks = []
        for server_name, server in self.bot.servers.items():
            if server.status in [Status.UNREGISTERED, Status.SHUTDOWN]:
                continue
            if server.maintenance:
                servers.append(server)
            else:
                server.maintenance = True
                tasks.append(asyncio.create_task(shutdown_with_warning(server)))
        # wait for DCS servers to shut down
        if len(tasks):
            await asyncio.gather(*tasks)
        if ctx:
            await ctx.send('Updating DCS World. Please wait, this might take some time ...')
        else:
            self.log.info('Updating DCS World ...')
        for plugin in self.bot.cogs.values():
<<<<<<< HEAD
            await plugin.before_dcs_update(self)
=======
            await plugin.before_dcs_update()
>>>>>>> a6b868d6
        subprocess.run(['dcs_updater.exe', '--quiet', 'update'], executable=os.path.expandvars(
            self.bot.config['DCS']['DCS_INSTALLATION']) + '\\bin\\dcs_updater.exe')
        utils.sanitize(self)
        # run after_dcs_update() in all plugins
        for plugin in self.bot.cogs.values():
<<<<<<< HEAD
            await plugin.after_dcs_update(self)
=======
            await plugin.after_dcs_update()
>>>>>>> a6b868d6
        if ctx:
            await ctx.send('DCS World updated to the latest version.\nStarting up DCS servers again ...')
        else:
            self.log.info('DCS World updated to the latest version.\nStarting up DCS servers again ...')
        for server_name, server in self.bot.servers.items():
            if server not in servers:
                # let the scheduler do its job
                server.maintenance = False
            else:
                # the server was running before (being in maintenance mode), so start it again
                await server.startup()
        self.update_pending = False

    @commands.command(description='Update a DCS Installation')
    @utils.has_role('DCS Admin')
    @commands.guild_only()
    async def update(self, ctx):
        if self.update_pending:
            await ctx.send('An update is already running, please wait ...')
            return
        # check versions
        branch, old_version = utils.getInstalledVersion(self.bot.config['DCS']['DCS_INSTALLATION'])
        new_version = await utils.getLatestVersion(branch)
        if old_version == new_version:
            await ctx.send('Your installed version {} is the latest on branch {}.'.format(old_version, branch))
        elif new_version:
            if await utils.yn_question(self, ctx, 'Would you like to update from version {} to {}?\nAll running '
                                                  'DCS servers will be shut down!'.format(old_version,
                                                                                          new_version)) is True:
                await self.bot.audit(f"started an update of all DCS servers on node {platform.node()}.",
                                     user=ctx.message.author)
                await self.do_update([120, 60], ctx)
        else:
            await ctx.send("Can't check the latest version on the DCS World website. Try again later.")

    @commands.command(description='Change the password of a DCS server', aliases=['passwd'])
    @utils.has_role('DCS Admin')
    @commands.guild_only()
    async def password(self, ctx, coalition: Optional[str] = None):
        server: Server = await self.bot.get_server(ctx)
        if server:
            if not coalition:
                if server.status in [Status.SHUTDOWN, Status.STOPPED]:
                    password = await utils.input_value(self, ctx, 'Please enter the new password (. for none):', True)
                    server.changeServerSettings('password', password)
                    await self.bot.audit(f"changed password", user=ctx.message.author, server=server)
                    await ctx.send('Password has been changed.')
                else:
                    await ctx.send(f"Server \"{server.name}\" has to be stopped or shut down to change the password.")
            elif coalition.casefold() in ['red', 'blue']:
                if server.status in [Status.RUNNING, Status.PAUSED, Status.STOPPED]:
                    password = await utils.input_value(self, ctx, 'Please enter the new password (. for none):', True)
                    server.sendtoDCS({
                        "command": "setCoalitionPassword",
                        ("redPassword" if coalition.casefold() == 'red' else "bluePassword"): password or ''
                    })
                    conn = self.pool.getconn()
                    try:
                        with closing(conn.cursor()) as cursor:
                            cursor.execute('UPDATE servers SET {} = %s WHERE server_name = %s'.format('blue_password' if coalition.casefold() == 'blue' else 'red_password'), (password, server.name))
                            conn.commit()
                    except (Exception, psycopg2.DatabaseError) as error:
                        self.log.exception(error)
                        conn.rollback()
                    finally:
                        self.pool.putconn(conn)
                    await self.bot.audit(f"changed password for coalition {coalition}",
                                         user=ctx.message.author, server=server)
                    if server.status != Status.STOPPED and \
                            await utils.yn_question(self, ctx, "Password has been changed.\nDo you want the servers "
                                                               "to be restarted for the change to take effect?"):
                        await server.restart()
                        await self.bot.audit('restarted the server', server=server, user=ctx.message.author)
                else:
                    await ctx.send(f"Server \"{server.name}\" must not be shut down to change coalition "
                                   f"passwords.")
            else:
                await ctx.send(f"Usage: {self.bot.config['BOT']['COMMAND_PREFIX']}password [red|blue]")

    @staticmethod
    def format_player_list(data: list[Player], marker, marker_emoji):
        embed = discord.Embed(title='Mission List', color=discord.Color.blue())
        ids = names = ucids = ''
        for i in range(0, len(data)):
            ids += (chr(0x31 + i) + '\u20E3' + '\n')
            names += data[i].name + '\n'
            ucids += data[i].ucid + '\n'
        embed.add_field(name='ID', value=ids)
        embed.add_field(name='Name', value=names)
        embed.add_field(name='UCID', value=ucids)
        embed.set_footer(text='Press a number to kick this user.')
        return embed

    @commands.command(description='Kick a user by name', usage='<name>')
    @utils.has_role('DCS Admin')
    @commands.guild_only()
    async def kick(self, ctx, name, *args):
        server: Server = await self.bot.get_server(ctx)
        if server:
            if len(args) > 0:
                reason = ' '.join(args)
            else:
                reason = 'n/a'
            # find that player
            if server.status != Status.RUNNING:
                await ctx.send('Server is not running.')
                return
            players = [x for x in server.get_active_players() if name.casefold() in x.name.casefold()]
            if len(players) > 1:
                num = await utils.selection_list(self, ctx, players, self.format_player_list)
            elif len(players) == 1:
                num = 0
            else:
                await ctx.send(f"No player \"{name}\" found.")
                return
            if num >= 0:
                player = players[num]
                server.kick(player, reason)
                await ctx.send(f"User \"{player.name}\" kicked.")
                await self.bot.audit(f"kicked player {player.name}" + (f' with reason "{reason}".' if reason != 'n/a' else '.'),
                                     user=ctx.message.author)
            else:
                await ctx.send('Aborted.')

    @commands.command(description='Bans a user by ucid or discord id', usage='<member|ucid> [reason]')
    @utils.has_role('DCS Admin')
    @commands.guild_only()
    async def ban(self, ctx, user: Union[discord.Member, str], *args):
        if len(args) > 0:
            reason = ' '.join(args)
        else:
            reason = 'n/a'
        conn = self.pool.getconn()
        try:
            with closing(conn.cursor()) as cursor:
                if isinstance(user, discord.Member):
                    # a player can have multiple ucids
                    cursor.execute('SELECT ucid FROM players WHERE discord_id = %s', (user.id, ))
                    ucids = [row[0] for row in cursor.fetchall()]
                else:
                    # ban a specific ucid only
                    ucids = [user]
                for ucid in ucids:
                    for server in self.bot.servers.values():
                        server.sendtoDCS({
                            "command": "ban",
                            "ucid": ucid,
                            "reason": reason
                        })
        except (Exception, psycopg2.DatabaseError) as error:
            self.log.exception(error)
        finally:
            self.pool.putconn(conn)

    @commands.command(description='Unbans a user by ucid or discord id', usage='<member|ucid>')
    @utils.has_role('DCS Admin')
    @commands.guild_only()
    async def unban(self, ctx, user: Union[discord.Member, str]):
        conn = self.pool.getconn()
        try:
            with closing(conn.cursor()) as cursor:
                if isinstance(user, discord.Member):
                    # a player can have multiple ucids
                    cursor.execute('SELECT ucid FROM players WHERE discord_id = %s', (user.id, ))
                    ucids = [row[0] for row in cursor.fetchall()]
                else:
                    # unban a specific ucid only
                    ucids = [user]
                for ucid in ucids:
                    for server in self.bot.servers.values():
                        server.sendtoDCS({"command": "unban", "ucid": ucid})
        except (Exception, psycopg2.DatabaseError) as error:
            self.log.exception(error)
        finally:
            self.pool.putconn(conn)

    @commands.command(description='Moves a user to spectators', usage='<name>')
    @utils.has_role('DCS Admin')
    @commands.guild_only()
    async def spec(self, ctx, name, *args):
        server: Server = await self.bot.get_server(ctx)
        if server:
            reason = ' '.join(args) if len(args) > 0 else None
            player = server.get_player(name=name, active=True)
            if player:
                server.move_to_spectators(player)
                if reason:
                    player.sendChatMessage(f"You have been moved to spectators. Reason: {reason}",
                                           ctx.message.author.display_name)
                await ctx.send(f'User "{name}" moved to spectators.')
                await self.bot.audit(f'moved player {name} to spectators' + (f' with reason "{reason}".' if reason != 'n/a' else '.'),
                                     user=ctx.message.author)
            else:
                await ctx.send(f"Player {name} not found.")

    @commands.command(description='DMs the current DCS server log')
    @utils.has_role('DCS Admin')
    @commands.guild_only()
    async def dcslog(self, ctx):
        server: Server = await self.bot.get_server(ctx)
        if server:
            channel = await ctx.message.author.create_dm()
            path = os.path.expandvars(self.bot.config[server.installation]['DCS_HOME']) + r'\logs\dcs.log'
            if os.path.getsize(path) >= 8*1024*1024:
                with ZipFile('dcs.log.zip', 'w') as zipfile:
                    zipfile.write(path)
                filename = zipfile.filename
            else:
                filename = path
            try:
                await channel.send(content=f"This is the DCS logfile of server {server.name}",
                                   file=discord.File(filename))
            finally:
                if filename.endswith('.zip'):
                    os.remove(filename)

    @commands.command(description='DMs the current bot log')
    @utils.has_role('DCS Admin')
    @commands.guild_only()
    async def botlog(self, ctx):
        channel = await ctx.message.author.create_dm()
        path = r'.\dcsserverbot.log'
        if os.path.getsize(path) >= 8 * 1024 * 1024:
            with ZipFile('dcsserverbot.log.zip', 'w') as zipfile:
                zipfile.write(path)
            filename = zipfile.filename
        else:
            filename = path
        try:
            await channel.send(content=f"This is the current DCSServerBot log of agent {platform.node()}",
                               file=discord.File(filename))
        finally:
            if filename.endswith('.zip'):
                os.remove(filename)

    @commands.command(description='Runs a shell command', hidden=True)
    @utils.has_role('Admin')
    @commands.guild_only()
    async def shell(self, ctx, *params):
        server: Server = await self.bot.get_server(ctx)
        if server:
            if len(params):
                cmd = shlex.split(' '.join(params))
                await self.bot.audit("executed a shell command: ```{}```".format(' '.join(cmd)), server=server, user=ctx.message.author)
                try:
                    p = subprocess.run(cmd, shell=True, capture_output=True, timeout=300)
                    await ctx.send('```' + p.stdout.decode('cp1252', 'ignore') + '```')
                except subprocess.TimeoutExpired:
                    await ctx.send('Timeout.')
            else:
                await ctx.send(f"Usage: {self.bot.config['BOT']['COMMAND_PREFIX']}shell <command>")

    @commands.command(description='Starts a stopped DCS server')
    @utils.has_role('DCS Admin')
    @commands.guild_only()
    async def start(self, ctx):
        server: Server = await self.bot.get_server(ctx)
        if server:
            if server.status == Status.STOPPED:
                msg = await ctx.send(f"Starting server {server.name} ...")
                await server.start()
                await msg.delete()
                await ctx.send(f"Server {server.name} started.")
                await self.bot.audit('started the server', server=server, user=ctx.message.author)
            elif server.status == Status.SHUTDOWN:
                await ctx.send(f"Server {server.name} is shut down. Use {self.bot.config['BOT']['COMMAND_PREFIX']}startup to start it up.")
            elif server.status in [Status.RUNNING, Status.PAUSED]:
                await ctx.send(f"Server {server.name} is already started.")
            else:
                await ctx.send(f"Server {server.name} is still {server.status.name}, please wait ...")

    @commands.command(description='Stops a DCS server')
    @utils.has_role('DCS Admin')
    @commands.guild_only()
    async def stop(self, ctx):
        server: Server = await self.bot.get_server(ctx)
        if server:
            if server.status in [Status.RUNNING, Status.PAUSED]:
                await server.stop()
                await self.bot.audit('stopped the server', server=server, user=ctx.message.author)
                await ctx.send(f"Server {server.name} stopped.")
            elif server.status == Status.STOPPED:
                await ctx.send(
                    f"Server {server.name} is stopped already. Use {self.bot.config['BOT']['COMMAND_PREFIX']}shutdown to terminate the dcs.exe process.")
            elif server.status == Status.SHUTDOWN:
                await ctx.send(f"Server {server.name} is shut down already.")
            else:
                await ctx.send(f"Server {server.name} is {server.status.name}, please wait ...")

    @commands.command(description='Status of a DCS server')
    @utils.has_role('DCS Admin')
    @commands.guild_only()
    async def status(self, ctx):
        server: Server = await self.bot.get_server(ctx)
        embed = discord.Embed(title=f"Server Status ({platform.node()})", color=discord.Color.blue())
        names = []
        status = []
        if server:
            names.append(server.name)
            status.append(string.capwords(server.status.name.lower()))
        else:
            for server in self.bot.servers.values():
                names.append(server.name)
                status.append(string.capwords(server.status.name.lower()))
        if len(names):
            embed.add_field(name='Server', value='\n'.join(names))
            embed.add_field(name='Status', value='\n'.join(status))
            await ctx.send(embed=embed)

    @tasks.loop(minutes=1.0)
    async def update_bot_status(self):
        for server_name, server in self.bot.servers.items():
            if server.status in STATUS_EMOJI.keys():
                try:
                    await self.bot.change_presence(
                        activity=discord.Game(STATUS_EMOJI[server.status] + ' ' +
                                              re.sub(self.bot.config['FILTER']['SERVER_FILTER'], '', server_name).strip()))
                    await asyncio.sleep(10)
                except Exception as ex:
                    self.log.debug("Exception in update_bot_status(): " + str(ex))

    @tasks.loop(minutes=5.0)
    async def check_for_dcs_update(self):
        # don't run, if an update is currently running
        if self.update_pending:
            return
        try:
            branch, old_version = utils.getInstalledVersion(self.bot.config['DCS']['DCS_INSTALLATION'])
            new_version = await utils.getLatestVersion(branch)
            if new_version and old_version != new_version:
                self.log.info('A new version of DCS World is available. Auto-updating ...')
                await self.do_update([300, 120, 60])
        except Exception as ex:
            self.log.debug("Exception in check_for_dcs_update(): " + str(ex))

    @check_for_dcs_update.before_loop
    async def before_check(self):
        await self.bot.wait_until_ready()

    async def process_message(self, message) -> bool:
        async with aiohttp.ClientSession() as session:
            async with session.get(message.attachments[0].url) as response:
                if response.status == 200:
                    ctx = utils.ContextWrapper(message=message)
                    if message.attachments[0].filename.endswith('.json'):
                        data = await response.json(encoding="utf-8")
                        if 'configs' in data:
                            plugin = message.attachments[0].filename[:-5]
                            if plugin not in self.bot.plugins:
                                await message.channel.send(f"Plugin {string.capwords(plugin)} is not activated.")
                                return True
                            filename = f"config/{plugin}.json"
                            if os.path.exists(filename) and not \
                                    await utils.yn_question(self, ctx, f'Do you want to overwrite {filename} on node {platform.node()}?'):
                                await message.channel.send('Aborted.')
                                return True
                            with open(filename, 'w', encoding="utf-8") as outfile:
                                json.dump(data, outfile, indent=2)
                            self.bot.reload(plugin)
                            await message.channel.send(f"Plugin {string.capwords(plugin)} re-configured.")
                            return True
                        else:
                            return False
                    else:
                        if await utils.yn_question(self, ctx, f'Do you want to overwrite dcsserverbot.ini on node {platform.node()}?'):
                            with open('config/dcsserverbot.ini', 'w', encoding='utf-8') as outfile:
                                outfile.writelines('\n'.join((await response.text(encoding='utf-8')).splitlines()))
                            self.bot.config = utils.config = utils.reload()
                            await message.channel.send('dcsserverbot.ini updated.')
                            if await utils.yn_question(self, ctx, 'Do you want to restart the bot?'):
                                exit(-1)
                        else:
                            await message.channel.send('Aborted.')
                        return True
                else:
                    await message.channel.send(f'Error {response.status} while reading JSON file!')
                    return True

    @commands.Cog.listener()
    async def on_message(self, message):
        # ignore bot messages or messages that does not contain json attachments
        if message.author.bot or not message.attachments or \
                not (
                        message.attachments[0].filename.endswith('.json') or
                        message.attachments[0].filename == 'dcsserverbot.ini'
                ):
            return
        # only Admin role is allowed to upload json files in channels
        if not await self.bot.get_server(message) or not utils.check_roles(['Admin'], message.author):
            return
        if await self.process_message(message):
            await message.delete()


class Master(Agent):

    @commands.command(description='Prune unused data in the database', hidden=True)
    @utils.has_role('Admin')
    @commands.guild_only()
    async def prune(self, ctx):
        if not await utils.yn_question(self, ctx, 'This will remove old data from your database and compact it.\nAre '
                                                  'you sure?'):
            return
        conn = self.pool.getconn()
        try:
            with closing(conn.cursor()) as cursor:
                # delete non-members that haven't a name with them (very old data)
                cursor.execute('DELETE FROM statistics WHERE player_ucid IN (SELECT ucid FROM players WHERE '
                               'discord_id = -1 AND name IS NULL)')
                cursor.execute('DELETE FROM players WHERE discord_id = -1 AND name IS NULL')
                # delete players that haven't shown up for 6 month
                cursor.execute("DELETE FROM statistics WHERE player_ucid IN (SELECT ucid FROM players WHERE last_seen "
                               "IS NULL OR last_seen < NOW() - interval '6 month')")
                cursor.execute("DELETE FROM players WHERE last_seen IS NULL OR last_seen < NOW() - interval '6 month'")
            conn.commit()
            await self.bot.audit(f'pruned the database', user=ctx.message.author)
        except (Exception, psycopg2.DatabaseError) as error:
            conn.rollback()
            self.bot.log.exception(error)
        finally:
            self.bot.pool.putconn(conn)

    @commands.command(description='Bans a user by ucid or discord id', usage='<member|ucid> [reason]')
    @utils.has_role('DCS Admin')
    @commands.guild_only()
    async def ban(self, ctx, user: Union[discord.Member, str], *args):
        if len(args) > 0:
            reason = ' '.join(args)
        else:
            reason = 'n/a'
        conn = self.bot.pool.getconn()
        try:
            with closing(conn.cursor()) as cursor:
                if isinstance(user, discord.Member):
                    # a player can have multiple ucids
                    cursor.execute('SELECT ucid FROM players WHERE discord_id = %s', (user.id, ))
                    ucids = [row[0] for row in cursor.fetchall()]
                else:
                    # ban a specific ucid only
                    ucids = [user]
                for ucid in ucids:
                    cursor.execute('INSERT INTO bans (ucid, banned_by, reason) VALUES (%s, %s, %s)',
                                   (ucid, ctx.message.author.display_name, reason))
                conn.commit()
                await super().ban(self, ctx, user, *args)
            await ctx.send('Player {} banned.'.format(user))
            await self.bot.audit(f'banned ' +
                                 (f'member {user.display_name}' if isinstance(user, discord.Member) else f' ucid {user}') +
                                 (f' with reason "{reason}"' if reason != 'n/a' else ''),
                                 user=ctx.message.author)
        except (Exception, psycopg2.DatabaseError) as error:
            conn.rollback()
            self.bot.log.exception(error)
        finally:
            self.bot.pool.putconn(conn)

    @commands.command(description='Unbans a user by ucid or discord id', usage='<member|ucid>')
    @utils.has_role('DCS Admin')
    @commands.guild_only()
    async def unban(self, ctx, user: Union[discord.Member, str]):
        conn = self.bot.pool.getconn()
        try:
            with closing(conn.cursor()) as cursor:
                if isinstance(user, discord.Member):
                    # a player can have multiple ucids
                    cursor.execute('SELECT ucid FROM players WHERE discord_id = %s', (user.id, ))
                    ucids = [row[0] for row in cursor.fetchall()]
                else:
                    # unban a specific ucid only
                    ucids = [user]
                for ucid in ucids:
                    cursor.execute('DELETE FROM bans WHERE ucid = %s', (ucid, ))
                conn.commit()
                await super().unban(self, ctx, user)
            await ctx.send('Player {} unbanned.'.format(user))
            await self.bot.audit(f'unbanned ' +
                                 (f'member {user.display_name}' if isinstance(user, discord.Member) else f' ucid {user}'),
                                 user=ctx.message.author)
        except (Exception, psycopg2.DatabaseError) as error:
            conn.rollback()
            self.bot.log.exception(error)
        finally:
            self.bot.pool.putconn(conn)

    def format_bans(self, rows):
        embed = discord.Embed(title='List of Bans', color=discord.Color.blue())
        ucids = names = reasons = ''
        for ban in rows:
            if ban['discord_id'] != -1:
                user = self.bot.get_user(ban['discord_id'])
            else:
                user = None
            names += (user.name if user else ban['name'] if ban['name'] else '<unknown>') + '\n'
            ucids += ban['ucid'] + '\n'
            reasons += ban['reason'] + '\n'
        embed.add_field(name='UCID', value=ucids)
        embed.add_field(name='Name', value=names)
        embed.add_field(name='Reason', value=reasons)
        return embed

    @commands.command(description='Shows active bans')
    @utils.has_role('DCS Admin')
    @commands.guild_only()
    async def bans(self, ctx):
        conn = self.bot.pool.getconn()
        try:
            with closing(conn.cursor(cursor_factory=psycopg2.extras.DictCursor)) as cursor:
                cursor.execute('SELECT b.ucid, COALESCE(p.discord_id, -1) AS discord_id, p.name, b.banned_by, '
                               'b.reason FROM bans b LEFT OUTER JOIN players p on b.ucid = p.ucid')
                rows = list(cursor.fetchall())
                await utils.pagination(self, ctx, rows, self.format_bans, 20)
        except (Exception, psycopg2.DatabaseError) as error:
            self.bot.log.exception(error)
        finally:
            self.bot.pool.putconn(conn)

    @commands.Cog.listener()
    async def on_member_remove(self, member):
        self.bot.log.debug(f'Member {member.display_name} has left the discord')
        conn = self.bot.pool.getconn()
        try:
            with closing(conn.cursor()) as cursor:
                if self.bot.config.getboolean('BOT', 'AUTOBAN'):
                    self.bot.log.debug(f'- Auto-ban member {member.display_name} on the DCS servers')
                    cursor.execute('INSERT INTO bans SELECT ucid, \'DCSServerBot\', \'Player left guild.\' FROM '
                                   'players WHERE discord_id = %s ON CONFLICT DO NOTHING', (member.id, ))
                    self.eventlistener.updateBans()
                self.bot.log.debug(f'- Delete stats of member {member.display_name}')
                cursor.execute('DELETE FROM statistics WHERE player_ucid IN (SELECT ucid FROM players WHERE '
                               'discord_id = %s)', (member.id, ))
                conn.commit()
        except (Exception, psycopg2.DatabaseError) as error:
            self.bot.log.exception(error)
            conn.rollback()
        finally:
            self.bot.pool.putconn(conn)

    @commands.Cog.listener()
    async def on_member_ban(self, guild: discord.Guild, member: discord.Member):
        self.bot.log.debug(f"Member {member.display_name} has been banned.")
        conn = self.bot.pool.getconn()
        try:
            with closing(conn.cursor()) as cursor:
                self.bot.log.debug(f'- Ban member {member.display_name} on the DCS servers.')
                cursor.execute('INSERT INTO bans SELECT ucid, \'DCSServerBot\', \'Player left guild.\' FROM '
                               'players WHERE discord_id = %s ON CONFLICT DO NOTHING', (member.id, ))
                self.eventlistener.updateBans()
                conn.commit()
        except (Exception, psycopg2.DatabaseError) as error:
            self.bot.log.exception(error)
            conn.rollback()
        finally:
            self.bot.pool.putconn(conn)

    @commands.Cog.listener()
    async def on_member_join(self, member):
        self.bot.log.debug('Member {} has joined guild {}'.format(member.display_name, member.guild.name))
        if self.bot.config.getboolean('BOT', 'AUTOBAN') is True:
            self.bot.log.debug('Remove possible bans from DCS servers.')
            conn = self.bot.pool.getconn()
            try:
                with closing(conn.cursor()) as cursor:
                    # auto-unban them if they were auto-banned
                    cursor.execute('DELETE FROM bans WHERE ucid IN (SELECT ucid FROM players WHERE '
                                   'discord_id = %s)', (member.id, ))
                    self.eventlistener.updateBans()
                    conn.commit()
            except (Exception, psycopg2.DatabaseError) as error:
                self.bot.log.exception(error)
                conn.rollback()
            finally:
                self.bot.pool.putconn(conn)

    @commands.Cog.listener()
    async def on_member_join(self, member):
        if 'GREETING_DM' in self.bot.config['BOT']:
            channel = await member.create_dm()
            await channel.send(self.bot.config['BOT']['GREETING_DM'].format(name=member.name, guild=member.guild.name))

    @commands.Cog.listener()
    async def on_message(self, message):
        # ignore bot messages or messages that does not contain json attachments
        if message.author.bot or not message.attachments or \
                not (
                        message.attachments[0].filename.endswith('.json') or
                        message.attachments[0].filename == 'dcsserverbot.ini'
                ):
            return
        # only Admin role is allowed to upload json files in channels
        if not utils.check_roles(['Admin'], message.author):
            return
        if await self.bot.get_server(message) and await super().process_message(message):
            await message.delete()
            return
        if not message.attachments[0].filename.endswith('.json'):
            return
        async with aiohttp.ClientSession() as session:
            async with session.get(message.attachments[0].url) as response:
                if response.status == 200:
                    data = await response.json(encoding="utf-8")
                    if 'configs' not in data:
                        embed = utils.format_embed(data)
                        msg = None
                        if 'message_id' in data:
                            with suppress(discord.errors.NotFound):
                                msg = await message.channel.fetch_message(int(data['message_id']))
                        if msg:
                            await msg.edit(embed=embed)
                        else:
                            await message.channel.send(embed=embed)
                        await message.delete()
                else:
                    await message.channel.send(f'Error {response.status} while reading JSON file!')


def setup(bot: DCSServerBot):
    if bot.config.getboolean('BOT', 'MASTER') is True:
        bot.add_cog(Master(bot, AdminEventListener))
    else:
        bot.add_cog(Agent(bot, AdminEventListener))<|MERGE_RESOLUTION|>--- conflicted
+++ resolved
@@ -91,21 +91,13 @@
         else:
             self.log.info('Updating DCS World ...')
         for plugin in self.bot.cogs.values():
-<<<<<<< HEAD
-            await plugin.before_dcs_update(self)
-=======
             await plugin.before_dcs_update()
->>>>>>> a6b868d6
         subprocess.run(['dcs_updater.exe', '--quiet', 'update'], executable=os.path.expandvars(
             self.bot.config['DCS']['DCS_INSTALLATION']) + '\\bin\\dcs_updater.exe')
         utils.sanitize(self)
         # run after_dcs_update() in all plugins
         for plugin in self.bot.cogs.values():
-<<<<<<< HEAD
-            await plugin.after_dcs_update(self)
-=======
             await plugin.after_dcs_update()
->>>>>>> a6b868d6
         if ctx:
             await ctx.send('DCS World updated to the latest version.\nStarting up DCS servers again ...')
         else:
