import asyncio
import discord
<<<<<<< HEAD
import psycopg2

from contextlib import closing, suppress
from copy import deepcopy
from core import DCSServerBot, Plugin, PluginRequiredError, TEventListener, utils, Player, Server, Channel, \
    PluginInstallationError
from datetime import timezone, datetime, timedelta
from discord.ext import tasks, commands
from typing import Type, Union, Optional, cast
=======
import psycopg

from contextlib import closing, suppress
from core import Plugin, PluginRequiredError, TEventListener, utils, Player, Server, PluginInstallationError, \
    command, DEFAULT_TAG
from datetime import timezone
from discord import app_commands
from discord.ext import tasks
from psycopg.rows import dict_row
from services import DCSServerBot
from typing import Type, Union, cast, Optional
>>>>>>> 44a1ebf3

from .listener import PunishmentEventListener
from ..creditsystem.player import CreditPlayer


class Punishment(Plugin):
    def __init__(self, bot: DCSServerBot, eventlistener: Type[TEventListener] = None):
        super().__init__(bot, eventlistener)
        if not self.locals:
<<<<<<< HEAD
            raise PluginInstallationError(reason=f"No {self.plugin_name}.json file found!", plugin=self.plugin_name)
=======
            raise PluginInstallationError(reason=f"No {self.plugin_name}.yaml file found!", plugin=self.plugin_name)
        self.check_punishments.add_exception_type(psycopg.DatabaseError)
>>>>>>> 44a1ebf3
        self.check_punishments.start()
        self.decay_config = self.locals.get(DEFAULT_TAG, {}).get('decay')
        self.decay.add_exception_type(psycopg.DatabaseError)
        self.decay.start()

    async def cog_unload(self):
        self.decay.cancel()
        self.check_punishments.cancel()
        await super().cog_unload()

<<<<<<< HEAD
    def migrate(self, version: str) -> None:
        if version in ["1.4", "1.5"]:
            conn = self.pool.getconn()
            try:
                with closing(conn.cursor()) as cursor:
                # migrate active bans from the punishment system and migrate them to the new method (fix days only)
                    cursor.execute("SELECT ucid, banned_at FROM bans WHERE banned_by = %s", (self.plugin_name, ))
                    for row in cursor.fetchall():
                        for server in self.bot.servers.values():
                            config = self.get_config(server)
                            now = datetime.now()
                            delta = now - row[1]
                            ban_days = next(x.get('days', 3) for x in config.get('punishments', {}) if x['action'] == 'ban')
                            if delta.days < ban_days:
                                cursor.execute("UPDATE bans SET banned_until = %s WHERE ucid = %s",
                                               (now + timedelta(ban_days - delta.days), row[0]))
                            else:
                                cursor.execute("DELETE FROM bans WHERE ucid = %s", (row[0], ))
                conn.commit()
            except (Exception, psycopg2.DatabaseError) as error:
                self.log.exception(error)
                conn.rollback()
                raise
            finally:
                self.pool.putconn(conn)

    def get_config(self, server: Server, *, use_cache: Optional[bool] = True) -> Optional[dict]:
        if server.name not in self._config or not use_cache:
            default, specific = self.get_base_config(server)
            if default and not specific:
                self._config[server.name] = default
            elif specific and not default:
                self._config[server.name] = specific
            elif default and specific:
                merged = default
                # specific settings will always overwrite default settings
                for key, value in specific.items():
                    merged[key] = value
                self._config[server.name] = merged
            else:
                return None
        return self._config.get(server.name)

    @commands.command(name='punish', description='Adds punishment points to a user', usage='<member|ucid> <points>')
    @utils.has_role('DCS Admin')
    @commands.guild_only()
    async def _punish(self, ctx, user: Union[discord.Member, str], points: int):
        server: Server = await self.bot.get_server(ctx)
        if not server:
            return
        if isinstance(user, str):
            if not utils.is_ucid(user):
                await ctx.send(f'Usage: {ctx.prefix}punish <@member|ucid> <points>')
                return
            else:
                ucid = user
        else:
            ucid = self.bot.get_ucid_by_member(user)
            if not ucid:
                await ctx.send(f'Member {user.display_name} not linked.')
                return
        conn = self.pool.getconn()
        try:
            with closing(conn.cursor()) as cursor:
                cursor.execute("""
                    INSERT INTO pu_events (init_id, server_name, event, points)
                    VALUES (%s, %s, %s, %s) 
                """, (ucid, server.name, 'admin', points))
            conn.commit()
            await ctx.send(f'User punished with {points} points.')
        except (Exception, psycopg2.DatabaseError) as error:
            self.log.exception(error)
            conn.rollback()
        finally:
            self.pool.putconn(conn)

    async def punish(self, server: Server, ucid: str, punishment: dict, reason: str, points: Optional[float] = None):
        player: Player = server.get_player(ucid=ucid, active=True)
        member = self.bot.get_member_by_ucid(ucid)
        if punishment['action'] == 'ban':
            until = datetime.now() + timedelta(days=punishment.get('days', 3))
            conn = self.pool.getconn()
            try:
                with closing(conn.cursor()) as cursor:
                    cursor.execute("""
                        INSERT INTO bans (ucid, banned_by, reason, banned_until) 
                        VALUES (%s, %s, %s, %s) 
                        ON CONFLICT DO NOTHING
                    """, (ucid, self.plugin_name, reason, until))
                    conn.commit()
            except (Exception, psycopg2.DatabaseError) as error:
                conn.rollback()
                self.log.exception(error)
            finally:
                self.pool.putconn(conn)
            # ban them on all servers on this node
            for s in self.bot.servers.values():
                s.sendtoDCS({
                    "command": "ban",
                    "ucid": ucid,
                    "reason": reason,
                    "banned_until": until.astimezone(timezone.utc).strftime('%Y-%m-%d %H:%M') + ' (UTC)'
                })
=======
    def rename(self, conn: psycopg.Connection, old_name: str, new_name: str):
        conn.execute('UPDATE pu_events SET server_name = %s WHERE server_name = %s', (new_name, old_name))
        conn.execute('UPDATE pu_events_sdw SET server_name = %s WHERE server_name = %s', (new_name, old_name))

    async def prune(self, conn, *, days: int = -1, ucids: list[str] = None):
        self.log.debug('Pruning Punishment ...')
        if ucids:
            for ucid in ucids:
                conn.execute('DELETE FROM pu_events WHERE init_id = %s', (ucid,))
        elif days > -1:
            conn.execute(f"DELETE FROM pu_events WHERE time < (DATE(NOW()) - interval '{days} days')")
        self.log.debug('Punishment pruned.')

    async def punish(self, server: Server, ucid: str, punishment: dict, reason: str, points: Optional[float] = None):
        player: Player = server.get_player(ucid=ucid, active=True)
        member = self.bot.get_member_by_ucid(ucid)
        admin_channel = self.bot.get_admin_channel(server)
        if punishment['action'] == 'ban':
            self.bus.ban(ucid, self.plugin_name, reason, punishment.get('days', 3))
>>>>>>> 44a1ebf3
            if member:
                message = "Member {} banned by {} for {}.".format(utils.escape_string(member.display_name),
                                                                  utils.escape_string(self.bot.member.name), reason)
                await admin_channel.send(message)
                await self.bot.audit(message)
                with suppress(Exception):
                    guild = self.bot.guilds[0]
                    channel = await member.create_dm()
<<<<<<< HEAD
                    await channel.send("You have been banned from the DCS servers on {} for {}.\n"
                                       "To check your current penalty status, use the {}penalty "
                                       "command.".format(utils.escape_string(guild.name), reason,
                                                         self.bot.config['BOT']['COMMAND_PREFIX']))
=======
                    await channel.send("You have been banned from the DCS servers on {} for {} for the amount of {} "
                                       "days.\n".format(utils.escape_string(guild.name), reason,
                                                        punishment.get('days', 3)))
>>>>>>> 44a1ebf3
            elif player:
                message = f"Player {player.display_name} (ucid={player.ucid}) banned by {self.bot.member.name} " \
                          f"for {reason}."
                await admin_channel.send(message)
                await self.bot.audit(message)
            else:
                message = f"Player with ucid {ucid} banned by {self.bot.member.name} for {reason}."
                await admin_channel.send(message)
                await self.bot.audit(message)
            else:
                message = f"Player with ucid {ucid} banned by {self.bot.member.name} for {reason}."
                await server.get_channel(Channel.ADMIN).send(message)
                await self.bot.audit(message)

        # everything after that point can only be executed if players are active
        if not player:
            return

        # everything after that point can only be executed if players are active
        if not player:
            return

        if punishment['action'] == 'kick' and player.active:
            server.kick(player, reason)
<<<<<<< HEAD
            await server.get_channel(Channel.ADMIN).send(f"Player {player.display_name} (ucid={player.ucid}) kicked by "
                                                         f"{self.bot.member.name} for {reason}.")
            return
=======
            await admin_channel.send(f"Player {player.display_name} (ucid={player.ucid}) kicked by "
                                     f"{self.bot.member.name} for {reason}.")
>>>>>>> 44a1ebf3

        elif punishment['action'] == 'move_to_spec':
            server.move_to_spectators(player)
            player.sendChatMessage(f"You've been kicked back to spectators because of: {reason}.")
            await admin_channel.send(f"Player {player.display_name} (ucid={player.ucid}) moved to "
                                     f"spectators by {self.bot.member.name} for {reason}.")

        elif punishment['action'] == 'credits' and type(player).__name__ == 'CreditPlayer':
            player: CreditPlayer = cast(CreditPlayer, player)
            old_points = player.points
            player.points -= punishment['penalty']
            player.audit('punishment', old_points, f"Punished for {reason}")
            player.sendUserMessage(f"{player.name}, you have been punished for: {reason}!\n"
                                   f"Your current credit points are: {player.points}")
            await admin_channel.send(f"Player {player.display_name} (ucid={player.ucid}) punished "
                                     f"with credits by {self.bot.member.name} for {reason}.")

        elif punishment['action'] == 'warn':
            player.sendUserMessage(f"{player.name}, you have been punished for: {reason}!")
            
        elif punishment['action'] == 'message':
<<<<<<< HEAD
            player.sendUserMessage(f"{player.name}, check your fire: {reason}!")
=======
            player.sendUserMessage(f"{player.name}, check your fire: {reason}!")  
>>>>>>> 44a1ebf3
        if points:
            player.sendChatMessage(f"Your current punishment points are: {points}")

    # TODO: change to pubsub
    @tasks.loop(minutes=1.0)
    async def check_punishments(self):
        async with self.eventlistener.lock:
<<<<<<< HEAD
            conn = self.pool.getconn()
            try:
                with closing(conn.cursor(cursor_factory=psycopg2.extras.DictCursor)) as cursor:
                    for server_name, server in self.bot.servers.items():
                        cursor.execute('SELECT * FROM pu_events_sdw WHERE server_name = %s', (server_name, ))
                        for row in cursor.fetchall():
                            try:
                                config = self.get_config(server)
                                # we are not initialized correctly yet
                                if not config:
                                    continue
                                if 'punishments' in config:
                                    for punishment in config['punishments']:
                                        if row['points'] < punishment['points']:
                                            continue
                                        reason = None
                                        for penalty in config['penalties']:
                                            if penalty['event'] == row['event']:
                                                reason = penalty['reason'] if 'reason' in penalty else row['event']
                                                break
                                        if not reason:
                                            self.log.warning(
                                                f"No penalty or reason configured for event {row['event']}.")
                                            reason = row['event']
                                        await self.punish(server, row['init_id'], punishment, reason, row['points'])
                                        break
                            finally:
                                cursor.execute('DELETE FROM pu_events_sdw WHERE id = %s', (row['id'], ))
                    conn.commit()
            except (Exception, psycopg2.DatabaseError) as error:
                conn.rollback()
                self.log.exception(error)
            finally:
                self.pool.putconn(conn)
=======
            with self.pool.connection() as conn:
                with conn.transaction():
                    with closing(conn.cursor(row_factory=dict_row)) as cursor:
                        for server_name, server in self.bot.servers.items():
                            for row in cursor.execute('SELECT * FROM pu_events_sdw WHERE server_name = %s',
                                                      (server_name, )).fetchall():
                                try:
                                    config = self.get_config(server)
                                    # we are not initialized correctly yet
                                    if not config:
                                        continue
                                    if 'punishments' in config:
                                        for punishment in config['punishments']:
                                            if row['points'] < punishment['points']:
                                                continue
                                            reason = None
                                            for penalty in config['penalties']:
                                                if penalty['event'] == row['event']:
                                                    reason = penalty['reason'] if 'reason' in penalty else row['event']
                                                    break
                                            if not reason:
                                                self.log.warning(
                                                    f"No penalty or reason configured for event {row['event']}.")
                                                reason = row['event']
                                            await self.punish(server, row['init_id'], punishment, reason, row['points'])
                                            break
                                finally:
                                    cursor.execute('DELETE FROM pu_events_sdw WHERE id = %s', (row['id'], ))
>>>>>>> 44a1ebf3

    @check_punishments.before_loop
    async def before_check(self):
        await self.bot.wait_until_ready()
        # we need the CreditSystem to be loaded before processing punishments
        while 'CreditSystem' not in self.bot.cogs:
            await asyncio.sleep(1)

<<<<<<< HEAD

class PunishmentMaster(PunishmentAgent):

    def __init__(self, bot: DCSServerBot, eventlistener: Type[TEventListener] = None):
        super().__init__(bot, eventlistener)
        self.decay_config = self.read_decay_config()
        self.decay.start()

    async def cog_unload(self):
        self.decay.cancel()
        await super().cog_unload()

    def rename(self, old_name: str, new_name: str):
        conn = self.pool.getconn()
        try:
            with closing(conn.cursor()) as cursor:
                cursor.execute('UPDATE pu_events SET server_name = %s WHERE server_name = %s', (new_name, old_name))
                cursor.execute('UPDATE pu_events_sdw SET server_name = %s WHERE server_name = %s', (new_name, old_name))
            conn.commit()
        except (Exception, psycopg2.DatabaseError) as error:
            self.log.exception(error)
            conn.rollback()
        finally:
            self.pool.putconn(conn)

    async def prune(self, conn, *, days: int = 0, ucids: list[str] = None):
        self.log.debug('Pruning Punishment ...')
        with closing(conn.cursor()) as cursor:
            if ucids:
                for ucid in ucids:
                    cursor.execute('DELETE FROM pu_events WHERE init_id = %s', (ucid,))
            elif days > 0:
                cursor.execute(f"DELETE FROM pu_events WHERE time < (DATE(NOW()) - interval '{days} days')")
        self.log.debug('Punishment pruned.')

    def read_decay_config(self):
        if 'configs' in self.locals:
            for element in self.locals['configs']:
                if 'decay' in element:
                    return element['decay']
        return None

=======
>>>>>>> 44a1ebf3
    @tasks.loop(hours=12.0)
    async def decay(self):
        if self.decay_config:
            self.log.debug('Punishment - Running decay ...')
            with self.pool.connection() as conn:
                with conn.transaction():
                    for d in self.decay_config:
<<<<<<< HEAD
                        cursor.execute("""
                            UPDATE pu_events 
                            SET points = ROUND((points * %s)::numeric, 2), decay_run = %s 
                            WHERE time < (timezone('utc', now()) - interval '%s days') AND decay_run < %s
                        """, (d['weight'], d['days'], d['days'], d['days']))
                        cursor.execute("DELETE FROM pu_events WHERE points = 0")
                conn.commit()
            except (Exception, psycopg2.DatabaseError) as error:
                conn.rollback()
                self.log.exception(error)
            finally:
                self.pool.putconn(conn)

    @commands.command(description='Set punishment to 0 for a user', usage='<member|ucid>')
    @utils.has_role('DCS Admin')
    @commands.guild_only()
    async def forgive(self, ctx, user: Union[discord.Member, str]):
        if isinstance(user, str) and not utils.is_ucid(user):
            await ctx.send(f'Usage: {ctx.prefix}forgive <@member|ucid>')
            return

        if await utils.yn_question(ctx, 'This will delete all the punishment points for this user.\n'
                                        'Are you sure (Y/N)?') is True:
            conn = self.pool.getconn()
            try:
                with closing(conn.cursor()) as cursor:
                    if isinstance(user, discord.Member):
                        cursor.execute('SELECT ucid FROM players WHERE discord_id = %s', (user.id,))
                        ucids = [row[0] for row in cursor.fetchall()]
                    else:
                        ucids = [user]
                    for ucid in ucids:
                        cursor.execute('DELETE FROM pu_events WHERE init_id = %s', (ucid, ))
                        cursor.execute('DELETE FROM pu_events_sdw WHERE init_id = %s', (ucid, ))
                        cursor.execute(f"DELETE FROM bans WHERE ucid = %s AND banned_by = '{self.plugin_name}'",
                                       (ucid,))
                        for server_name, server in self.bot.servers.items():
                            server.sendtoDCS({
                                "command": "unban",
                                "ucid": ucid
                            })
                    conn.commit()
                    await ctx.send('All punishment points deleted and player unbanned (if they were banned by the bot '
                                   'before).')
            except (Exception, psycopg2.DatabaseError) as error:
                conn.rollback()
                self.log.exception(error)
            finally:
                self.pool.putconn(conn)

    @commands.command(description='Displays your current penalty points', usage='[member|ucid]')
    @utils.has_role('DCS')
    @commands.guild_only()
    async def penalty(self, ctx: commands.Context, member: Optional[Union[discord.Member, str]]):
        if member:
            if not utils.check_roles(['DCS Admin'], ctx.message.author):
                await ctx.send('You need the DCS Admin role to use this command.')
                return
            if isinstance(member, str):
                if not utils.is_ucid(member):
                    await ctx.send(f'Usage: {ctx.prefix}penalty [@member] / [ucid]')
                    return
                ucid = member
                member = self.bot.get_member_by_ucid(ucid) or ucid
=======
                        conn.execute("""
                            UPDATE pu_events SET points = ROUND((points * %s)::numeric, 2), decay_run = %s 
                            WHERE time < (NOW() - interval '%s days') AND decay_run < %s
                        """, (d['weight'], d['days'], d['days'], d['days']))
                        conn.execute("DELETE FROM pu_events WHERE points = 0.0")

    @command(description='Delete all punishment points for a given user')
    @app_commands.guild_only()
    @utils.app_has_role('DCS Admin')
    async def forgive(self, interaction: discord.Interaction,
                      user: app_commands.Transform[Union[str, discord.Member], utils.UserTransformer]):
        if await utils.yn_question(interaction,
                                   'This will delete all the punishment points for this user and unban them '
                                   'if they were banned.\nAre you sure (Y/N)?'):
            with self.pool.connection() as conn:
                with conn.transaction():
                    with closing(conn.cursor()) as cursor:
                        if isinstance(user, discord.Member):
                            ucids = [
                                row[0] for row in cursor.execute('SELECT ucid FROM players WHERE discord_id = %s',
                                                                 (user.id,)).fetchall()
                            ]
                        else:
                            ucids = [user]
                        for ucid in ucids:
                            cursor.execute('DELETE FROM pu_events WHERE init_id = %s', (ucid, ))
                            cursor.execute('DELETE FROM pu_events_sdw WHERE init_id = %s', (ucid, ))
                            cursor.execute("DELETE FROM bans WHERE ucid = %s AND banned_by = %s",
                                           (self.plugin_name, ucid))
                            for server_name, server in self.bot.servers.items():
                                server.send_to_dcs({
                                    "command": "unban",
                                    "ucid": ucid
                                })
                    await interaction.followup.send('All punishment points deleted and player unbanned '
                                                    '(if they were banned by the bot before).')

    @command(description='Displays your current penalty points')
    @app_commands.guild_only()
    @utils.app_has_role('DCS')
    async def penalty(self, interaction: discord.Interaction,
                      user: app_commands.Transform[Union[str, discord.Member], utils.UserTransformer]):
        if user:
            if not utils.check_roles(self.bot.roles['DCS Admin'], interaction.user):
                await interaction.response.send_message('You need the DCS Admin role to use this command.',
                                                        ephemeral=True)
                return
            if isinstance(user, str):
                ucid = user
                user = self.bot.get_member_by_ucid(ucid) or ucid
>>>>>>> 44a1ebf3
            else:
                ucid = self.bot.get_ucid_by_member(user)
                if not ucid:
<<<<<<< HEAD
                    await ctx.send(
                        "Member {} is not linked to any DCS user.".format(utils.escape_string(member.display_name)))
=======
                    await interaction.response.send_message(
                        f"Member {utils.escape_string(user.display_name)} is not linked to any DCS user.",
                        ephemeral=True)
>>>>>>> 44a1ebf3
                    return
        else:
            user = interaction.user
            ucid = self.bot.get_ucid_by_member(user)
            if not ucid:
                await interaction.response.send_message(f"Use `/linkme` to link your account first.", ephemeral=True)
                return
        with self.pool.connection() as conn:
            with closing(conn.cursor(row_factory=dict_row)) as cursor:
                cursor.execute("SELECT event, points, time FROM pu_events WHERE init_id = %s ORDER BY time DESC",
                               (ucid, ))
                if cursor.rowcount == 0:
<<<<<<< HEAD
                    await ctx.send('{} has no penalty points.'.format(
                        member.display_name if isinstance(member, discord.Member) else member)
                    )
                    return
                embed = discord.Embed(
                    title="Penalty Points for {}".format(
                        member.display_name if isinstance(member, discord.Member) else member
                    ),
                    color=discord.Color.blue()
                )
=======
                    await interaction.response.send_message('User has no penalty points.')
                    return
                embed = discord.Embed(
                    title="Penalty Points for {}".format(user.display_name
                                                         if isinstance(user, discord.Member)
                                                         else user),
                    color=discord.Color.blue())
>>>>>>> 44a1ebf3
                times = events = points = ''
                total = 0.0
                for row in cursor.fetchall():
                    times += f"{row['time']:%m/%d %H:%M}\n"
                    events += ' '.join(row['event'].split('_')).title() + '\n'
                    points += f"{row['points']:.2f}\n"
                    total += float(row['points'])
                embed.description = f"Total penalty points: {total:.2f}"
                embed.add_field(name='▬' * 10 + ' Log ' + '▬' * 10, value='_ _', inline=False)
                embed.add_field(name='Time (UTC)', value=times)
                embed.add_field(name='Event', value=events)
                embed.add_field(name='Points', value=points)
                embed.set_footer(text='Points decay over time, you might see different results on different days.')
<<<<<<< HEAD
                cursor.execute("SELECT reason, banned_until FROM bans b WHERE b.ucid = %s", (ucid, ))
                if cursor.rowcount > 0:
                    row = cursor.fetchone()
                    if row[1].year == 9999:
                        until = 'never'
                    else:
                        until = f"<t:{int(row[1].astimezone(timezone.utc).timestamp())}:f>"
                    embed.add_field(name="Ban expires", value=until)
                    embed.add_field(name="Reason", value=row[0])
                    embed.add_field(name='_ _', value='_ _')
                    embed.set_footer(text=f"You are currently banned.\n"
                                          f"Please contact an admin if you want to get unbanned.")
                timeout = int(self.bot.config['BOT']['MESSAGE_AUTODELETE'])
                await ctx.send(embed=embed, delete_after=timeout if timeout > 0 else None)
        except (Exception, psycopg2.DatabaseError) as error:
            self.log.exception(error)
        finally:
            self.pool.putconn(conn)
            await ctx.message.delete()
=======
                embed.add_field(name='▬' * 10 + ' Log ' + '▬' * 10, value='_ _', inline=False)
                # check bans
                ban = self.bus.is_banned(ucid)
                if ban:
                    if ban['banned_until'].year == 9999:
                        until = 'never'
                    else:
                        until = f"<t:{int(ban['banned_until'].astimezone(timezone.utc).timestamp())}:f>"
                    embed.add_field(name="Ban expires", value=until)
                    embed.add_field(name="Reason", value=ban['reason'])
                    embed.add_field(name='_ _', value='_ _')
                    embed.set_footer(text=f"You are currently banned.\n"
                                          f"Please contact an admin if you want to get unbanned.")
                await interaction.response.send_message(embed=embed, ephemeral=True)
>>>>>>> 44a1ebf3


async def setup(bot: DCSServerBot):
    if 'mission' not in bot.plugins:
        raise PluginRequiredError('mission')
    await bot.add_cog(Punishment(bot, PunishmentEventListener))<|MERGE_RESOLUTION|>--- conflicted
+++ resolved
@@ -1,16 +1,5 @@
 import asyncio
 import discord
-<<<<<<< HEAD
-import psycopg2
-
-from contextlib import closing, suppress
-from copy import deepcopy
-from core import DCSServerBot, Plugin, PluginRequiredError, TEventListener, utils, Player, Server, Channel, \
-    PluginInstallationError
-from datetime import timezone, datetime, timedelta
-from discord.ext import tasks, commands
-from typing import Type, Union, Optional, cast
-=======
 import psycopg
 
 from contextlib import closing, suppress
@@ -22,7 +11,6 @@
 from psycopg.rows import dict_row
 from services import DCSServerBot
 from typing import Type, Union, cast, Optional
->>>>>>> 44a1ebf3
 
 from .listener import PunishmentEventListener
 from ..creditsystem.player import CreditPlayer
@@ -32,12 +20,8 @@
     def __init__(self, bot: DCSServerBot, eventlistener: Type[TEventListener] = None):
         super().__init__(bot, eventlistener)
         if not self.locals:
-<<<<<<< HEAD
-            raise PluginInstallationError(reason=f"No {self.plugin_name}.json file found!", plugin=self.plugin_name)
-=======
             raise PluginInstallationError(reason=f"No {self.plugin_name}.yaml file found!", plugin=self.plugin_name)
         self.check_punishments.add_exception_type(psycopg.DatabaseError)
->>>>>>> 44a1ebf3
         self.check_punishments.start()
         self.decay_config = self.locals.get(DEFAULT_TAG, {}).get('decay')
         self.decay.add_exception_type(psycopg.DatabaseError)
@@ -48,111 +32,6 @@
         self.check_punishments.cancel()
         await super().cog_unload()
 
-<<<<<<< HEAD
-    def migrate(self, version: str) -> None:
-        if version in ["1.4", "1.5"]:
-            conn = self.pool.getconn()
-            try:
-                with closing(conn.cursor()) as cursor:
-                # migrate active bans from the punishment system and migrate them to the new method (fix days only)
-                    cursor.execute("SELECT ucid, banned_at FROM bans WHERE banned_by = %s", (self.plugin_name, ))
-                    for row in cursor.fetchall():
-                        for server in self.bot.servers.values():
-                            config = self.get_config(server)
-                            now = datetime.now()
-                            delta = now - row[1]
-                            ban_days = next(x.get('days', 3) for x in config.get('punishments', {}) if x['action'] == 'ban')
-                            if delta.days < ban_days:
-                                cursor.execute("UPDATE bans SET banned_until = %s WHERE ucid = %s",
-                                               (now + timedelta(ban_days - delta.days), row[0]))
-                            else:
-                                cursor.execute("DELETE FROM bans WHERE ucid = %s", (row[0], ))
-                conn.commit()
-            except (Exception, psycopg2.DatabaseError) as error:
-                self.log.exception(error)
-                conn.rollback()
-                raise
-            finally:
-                self.pool.putconn(conn)
-
-    def get_config(self, server: Server, *, use_cache: Optional[bool] = True) -> Optional[dict]:
-        if server.name not in self._config or not use_cache:
-            default, specific = self.get_base_config(server)
-            if default and not specific:
-                self._config[server.name] = default
-            elif specific and not default:
-                self._config[server.name] = specific
-            elif default and specific:
-                merged = default
-                # specific settings will always overwrite default settings
-                for key, value in specific.items():
-                    merged[key] = value
-                self._config[server.name] = merged
-            else:
-                return None
-        return self._config.get(server.name)
-
-    @commands.command(name='punish', description='Adds punishment points to a user', usage='<member|ucid> <points>')
-    @utils.has_role('DCS Admin')
-    @commands.guild_only()
-    async def _punish(self, ctx, user: Union[discord.Member, str], points: int):
-        server: Server = await self.bot.get_server(ctx)
-        if not server:
-            return
-        if isinstance(user, str):
-            if not utils.is_ucid(user):
-                await ctx.send(f'Usage: {ctx.prefix}punish <@member|ucid> <points>')
-                return
-            else:
-                ucid = user
-        else:
-            ucid = self.bot.get_ucid_by_member(user)
-            if not ucid:
-                await ctx.send(f'Member {user.display_name} not linked.')
-                return
-        conn = self.pool.getconn()
-        try:
-            with closing(conn.cursor()) as cursor:
-                cursor.execute("""
-                    INSERT INTO pu_events (init_id, server_name, event, points)
-                    VALUES (%s, %s, %s, %s) 
-                """, (ucid, server.name, 'admin', points))
-            conn.commit()
-            await ctx.send(f'User punished with {points} points.')
-        except (Exception, psycopg2.DatabaseError) as error:
-            self.log.exception(error)
-            conn.rollback()
-        finally:
-            self.pool.putconn(conn)
-
-    async def punish(self, server: Server, ucid: str, punishment: dict, reason: str, points: Optional[float] = None):
-        player: Player = server.get_player(ucid=ucid, active=True)
-        member = self.bot.get_member_by_ucid(ucid)
-        if punishment['action'] == 'ban':
-            until = datetime.now() + timedelta(days=punishment.get('days', 3))
-            conn = self.pool.getconn()
-            try:
-                with closing(conn.cursor()) as cursor:
-                    cursor.execute("""
-                        INSERT INTO bans (ucid, banned_by, reason, banned_until) 
-                        VALUES (%s, %s, %s, %s) 
-                        ON CONFLICT DO NOTHING
-                    """, (ucid, self.plugin_name, reason, until))
-                    conn.commit()
-            except (Exception, psycopg2.DatabaseError) as error:
-                conn.rollback()
-                self.log.exception(error)
-            finally:
-                self.pool.putconn(conn)
-            # ban them on all servers on this node
-            for s in self.bot.servers.values():
-                s.sendtoDCS({
-                    "command": "ban",
-                    "ucid": ucid,
-                    "reason": reason,
-                    "banned_until": until.astimezone(timezone.utc).strftime('%Y-%m-%d %H:%M') + ' (UTC)'
-                })
-=======
     def rename(self, conn: psycopg.Connection, old_name: str, new_name: str):
         conn.execute('UPDATE pu_events SET server_name = %s WHERE server_name = %s', (new_name, old_name))
         conn.execute('UPDATE pu_events_sdw SET server_name = %s WHERE server_name = %s', (new_name, old_name))
@@ -172,7 +51,6 @@
         admin_channel = self.bot.get_admin_channel(server)
         if punishment['action'] == 'ban':
             self.bus.ban(ucid, self.plugin_name, reason, punishment.get('days', 3))
->>>>>>> 44a1ebf3
             if member:
                 message = "Member {} banned by {} for {}.".format(utils.escape_string(member.display_name),
                                                                   utils.escape_string(self.bot.member.name), reason)
@@ -181,16 +59,9 @@
                 with suppress(Exception):
                     guild = self.bot.guilds[0]
                     channel = await member.create_dm()
-<<<<<<< HEAD
-                    await channel.send("You have been banned from the DCS servers on {} for {}.\n"
-                                       "To check your current penalty status, use the {}penalty "
-                                       "command.".format(utils.escape_string(guild.name), reason,
-                                                         self.bot.config['BOT']['COMMAND_PREFIX']))
-=======
                     await channel.send("You have been banned from the DCS servers on {} for {} for the amount of {} "
                                        "days.\n".format(utils.escape_string(guild.name), reason,
                                                         punishment.get('days', 3)))
->>>>>>> 44a1ebf3
             elif player:
                 message = f"Player {player.display_name} (ucid={player.ucid}) banned by {self.bot.member.name} " \
                           f"for {reason}."
@@ -200,29 +71,15 @@
                 message = f"Player with ucid {ucid} banned by {self.bot.member.name} for {reason}."
                 await admin_channel.send(message)
                 await self.bot.audit(message)
-            else:
-                message = f"Player with ucid {ucid} banned by {self.bot.member.name} for {reason}."
-                await server.get_channel(Channel.ADMIN).send(message)
-                await self.bot.audit(message)
 
         # everything after that point can only be executed if players are active
         if not player:
             return
 
-        # everything after that point can only be executed if players are active
-        if not player:
-            return
-
         if punishment['action'] == 'kick' and player.active:
             server.kick(player, reason)
-<<<<<<< HEAD
-            await server.get_channel(Channel.ADMIN).send(f"Player {player.display_name} (ucid={player.ucid}) kicked by "
-                                                         f"{self.bot.member.name} for {reason}.")
-            return
-=======
             await admin_channel.send(f"Player {player.display_name} (ucid={player.ucid}) kicked by "
                                      f"{self.bot.member.name} for {reason}.")
->>>>>>> 44a1ebf3
 
         elif punishment['action'] == 'move_to_spec':
             server.move_to_spectators(player)
@@ -244,11 +101,7 @@
             player.sendUserMessage(f"{player.name}, you have been punished for: {reason}!")
             
         elif punishment['action'] == 'message':
-<<<<<<< HEAD
-            player.sendUserMessage(f"{player.name}, check your fire: {reason}!")
-=======
             player.sendUserMessage(f"{player.name}, check your fire: {reason}!")  
->>>>>>> 44a1ebf3
         if points:
             player.sendChatMessage(f"Your current punishment points are: {points}")
 
@@ -256,42 +109,6 @@
     @tasks.loop(minutes=1.0)
     async def check_punishments(self):
         async with self.eventlistener.lock:
-<<<<<<< HEAD
-            conn = self.pool.getconn()
-            try:
-                with closing(conn.cursor(cursor_factory=psycopg2.extras.DictCursor)) as cursor:
-                    for server_name, server in self.bot.servers.items():
-                        cursor.execute('SELECT * FROM pu_events_sdw WHERE server_name = %s', (server_name, ))
-                        for row in cursor.fetchall():
-                            try:
-                                config = self.get_config(server)
-                                # we are not initialized correctly yet
-                                if not config:
-                                    continue
-                                if 'punishments' in config:
-                                    for punishment in config['punishments']:
-                                        if row['points'] < punishment['points']:
-                                            continue
-                                        reason = None
-                                        for penalty in config['penalties']:
-                                            if penalty['event'] == row['event']:
-                                                reason = penalty['reason'] if 'reason' in penalty else row['event']
-                                                break
-                                        if not reason:
-                                            self.log.warning(
-                                                f"No penalty or reason configured for event {row['event']}.")
-                                            reason = row['event']
-                                        await self.punish(server, row['init_id'], punishment, reason, row['points'])
-                                        break
-                            finally:
-                                cursor.execute('DELETE FROM pu_events_sdw WHERE id = %s', (row['id'], ))
-                    conn.commit()
-            except (Exception, psycopg2.DatabaseError) as error:
-                conn.rollback()
-                self.log.exception(error)
-            finally:
-                self.pool.putconn(conn)
-=======
             with self.pool.connection() as conn:
                 with conn.transaction():
                     with closing(conn.cursor(row_factory=dict_row)) as cursor:
@@ -320,7 +137,6 @@
                                             break
                                 finally:
                                     cursor.execute('DELETE FROM pu_events_sdw WHERE id = %s', (row['id'], ))
->>>>>>> 44a1ebf3
 
     @check_punishments.before_loop
     async def before_check(self):
@@ -329,51 +145,6 @@
         while 'CreditSystem' not in self.bot.cogs:
             await asyncio.sleep(1)
 
-<<<<<<< HEAD
-
-class PunishmentMaster(PunishmentAgent):
-
-    def __init__(self, bot: DCSServerBot, eventlistener: Type[TEventListener] = None):
-        super().__init__(bot, eventlistener)
-        self.decay_config = self.read_decay_config()
-        self.decay.start()
-
-    async def cog_unload(self):
-        self.decay.cancel()
-        await super().cog_unload()
-
-    def rename(self, old_name: str, new_name: str):
-        conn = self.pool.getconn()
-        try:
-            with closing(conn.cursor()) as cursor:
-                cursor.execute('UPDATE pu_events SET server_name = %s WHERE server_name = %s', (new_name, old_name))
-                cursor.execute('UPDATE pu_events_sdw SET server_name = %s WHERE server_name = %s', (new_name, old_name))
-            conn.commit()
-        except (Exception, psycopg2.DatabaseError) as error:
-            self.log.exception(error)
-            conn.rollback()
-        finally:
-            self.pool.putconn(conn)
-
-    async def prune(self, conn, *, days: int = 0, ucids: list[str] = None):
-        self.log.debug('Pruning Punishment ...')
-        with closing(conn.cursor()) as cursor:
-            if ucids:
-                for ucid in ucids:
-                    cursor.execute('DELETE FROM pu_events WHERE init_id = %s', (ucid,))
-            elif days > 0:
-                cursor.execute(f"DELETE FROM pu_events WHERE time < (DATE(NOW()) - interval '{days} days')")
-        self.log.debug('Punishment pruned.')
-
-    def read_decay_config(self):
-        if 'configs' in self.locals:
-            for element in self.locals['configs']:
-                if 'decay' in element:
-                    return element['decay']
-        return None
-
-=======
->>>>>>> 44a1ebf3
     @tasks.loop(hours=12.0)
     async def decay(self):
         if self.decay_config:
@@ -381,72 +152,6 @@
             with self.pool.connection() as conn:
                 with conn.transaction():
                     for d in self.decay_config:
-<<<<<<< HEAD
-                        cursor.execute("""
-                            UPDATE pu_events 
-                            SET points = ROUND((points * %s)::numeric, 2), decay_run = %s 
-                            WHERE time < (timezone('utc', now()) - interval '%s days') AND decay_run < %s
-                        """, (d['weight'], d['days'], d['days'], d['days']))
-                        cursor.execute("DELETE FROM pu_events WHERE points = 0")
-                conn.commit()
-            except (Exception, psycopg2.DatabaseError) as error:
-                conn.rollback()
-                self.log.exception(error)
-            finally:
-                self.pool.putconn(conn)
-
-    @commands.command(description='Set punishment to 0 for a user', usage='<member|ucid>')
-    @utils.has_role('DCS Admin')
-    @commands.guild_only()
-    async def forgive(self, ctx, user: Union[discord.Member, str]):
-        if isinstance(user, str) and not utils.is_ucid(user):
-            await ctx.send(f'Usage: {ctx.prefix}forgive <@member|ucid>')
-            return
-
-        if await utils.yn_question(ctx, 'This will delete all the punishment points for this user.\n'
-                                        'Are you sure (Y/N)?') is True:
-            conn = self.pool.getconn()
-            try:
-                with closing(conn.cursor()) as cursor:
-                    if isinstance(user, discord.Member):
-                        cursor.execute('SELECT ucid FROM players WHERE discord_id = %s', (user.id,))
-                        ucids = [row[0] for row in cursor.fetchall()]
-                    else:
-                        ucids = [user]
-                    for ucid in ucids:
-                        cursor.execute('DELETE FROM pu_events WHERE init_id = %s', (ucid, ))
-                        cursor.execute('DELETE FROM pu_events_sdw WHERE init_id = %s', (ucid, ))
-                        cursor.execute(f"DELETE FROM bans WHERE ucid = %s AND banned_by = '{self.plugin_name}'",
-                                       (ucid,))
-                        for server_name, server in self.bot.servers.items():
-                            server.sendtoDCS({
-                                "command": "unban",
-                                "ucid": ucid
-                            })
-                    conn.commit()
-                    await ctx.send('All punishment points deleted and player unbanned (if they were banned by the bot '
-                                   'before).')
-            except (Exception, psycopg2.DatabaseError) as error:
-                conn.rollback()
-                self.log.exception(error)
-            finally:
-                self.pool.putconn(conn)
-
-    @commands.command(description='Displays your current penalty points', usage='[member|ucid]')
-    @utils.has_role('DCS')
-    @commands.guild_only()
-    async def penalty(self, ctx: commands.Context, member: Optional[Union[discord.Member, str]]):
-        if member:
-            if not utils.check_roles(['DCS Admin'], ctx.message.author):
-                await ctx.send('You need the DCS Admin role to use this command.')
-                return
-            if isinstance(member, str):
-                if not utils.is_ucid(member):
-                    await ctx.send(f'Usage: {ctx.prefix}penalty [@member] / [ucid]')
-                    return
-                ucid = member
-                member = self.bot.get_member_by_ucid(ucid) or ucid
-=======
                         conn.execute("""
                             UPDATE pu_events SET points = ROUND((points * %s)::numeric, 2), decay_run = %s 
                             WHERE time < (NOW() - interval '%s days') AND decay_run < %s
@@ -497,18 +202,12 @@
             if isinstance(user, str):
                 ucid = user
                 user = self.bot.get_member_by_ucid(ucid) or ucid
->>>>>>> 44a1ebf3
             else:
                 ucid = self.bot.get_ucid_by_member(user)
                 if not ucid:
-<<<<<<< HEAD
-                    await ctx.send(
-                        "Member {} is not linked to any DCS user.".format(utils.escape_string(member.display_name)))
-=======
                     await interaction.response.send_message(
                         f"Member {utils.escape_string(user.display_name)} is not linked to any DCS user.",
                         ephemeral=True)
->>>>>>> 44a1ebf3
                     return
         else:
             user = interaction.user
@@ -521,18 +220,6 @@
                 cursor.execute("SELECT event, points, time FROM pu_events WHERE init_id = %s ORDER BY time DESC",
                                (ucid, ))
                 if cursor.rowcount == 0:
-<<<<<<< HEAD
-                    await ctx.send('{} has no penalty points.'.format(
-                        member.display_name if isinstance(member, discord.Member) else member)
-                    )
-                    return
-                embed = discord.Embed(
-                    title="Penalty Points for {}".format(
-                        member.display_name if isinstance(member, discord.Member) else member
-                    ),
-                    color=discord.Color.blue()
-                )
-=======
                     await interaction.response.send_message('User has no penalty points.')
                     return
                 embed = discord.Embed(
@@ -540,7 +227,6 @@
                                                          if isinstance(user, discord.Member)
                                                          else user),
                     color=discord.Color.blue())
->>>>>>> 44a1ebf3
                 times = events = points = ''
                 total = 0.0
                 for row in cursor.fetchall():
@@ -554,27 +240,6 @@
                 embed.add_field(name='Event', value=events)
                 embed.add_field(name='Points', value=points)
                 embed.set_footer(text='Points decay over time, you might see different results on different days.')
-<<<<<<< HEAD
-                cursor.execute("SELECT reason, banned_until FROM bans b WHERE b.ucid = %s", (ucid, ))
-                if cursor.rowcount > 0:
-                    row = cursor.fetchone()
-                    if row[1].year == 9999:
-                        until = 'never'
-                    else:
-                        until = f"<t:{int(row[1].astimezone(timezone.utc).timestamp())}:f>"
-                    embed.add_field(name="Ban expires", value=until)
-                    embed.add_field(name="Reason", value=row[0])
-                    embed.add_field(name='_ _', value='_ _')
-                    embed.set_footer(text=f"You are currently banned.\n"
-                                          f"Please contact an admin if you want to get unbanned.")
-                timeout = int(self.bot.config['BOT']['MESSAGE_AUTODELETE'])
-                await ctx.send(embed=embed, delete_after=timeout if timeout > 0 else None)
-        except (Exception, psycopg2.DatabaseError) as error:
-            self.log.exception(error)
-        finally:
-            self.pool.putconn(conn)
-            await ctx.message.delete()
-=======
                 embed.add_field(name='▬' * 10 + ' Log ' + '▬' * 10, value='_ _', inline=False)
                 # check bans
                 ban = self.bus.is_banned(ucid)
@@ -589,7 +254,6 @@
                     embed.set_footer(text=f"You are currently banned.\n"
                                           f"Please contact an admin if you want to get unbanned.")
                 await interaction.response.send_message(embed=embed, ephemeral=True)
->>>>>>> 44a1ebf3
 
 
 async def setup(bot: DCSServerBot):
