--- conflicted
+++ resolved
@@ -12,25 +12,6 @@
 
 ## Discord Commands
 
-<<<<<<< HEAD
-| Command           | Parameter                             | Channel             | Roles                 | Description                                                                                                                     |
-|-------------------|---------------------------------------|---------------------|-----------------------|---------------------------------------------------------------------------------------------------------------------------------|
-| .chat             | message                               | chat-/admin-channel | DCS                   | Sends a message to the DCS in-game-chat.                                                                                        |
-| .popup            | red/blue/all/player [timeout] message | admin-channel       | DCS Admin, GameMaster | Sends a popup to the dedicated coalition or player* in game with an optional timeout.                                           |
-| .broadcast        | red/blue/all                          | all                 | DCS Admin, GameMaster | Like .popup but to all running servers.                                                                                         |
-| .flag             | name [value]                          | admin-channel       | DCS Admin, GameMaster | Sets (or clears) a flag inside the running mission or returns the current value.                                                |
-| .variable         | name [value]                          | admin-channel       | DCS Admin, GameMaster | Sets (or gets) a mission variable.                                                                                              |
-| .do_script        | lua code                              | admin-channel       | DCS Admin, GameMaster | Runs specific lua code inside the running mission.                                                                              |
-| .do_script_file   | file                                  | admin-channel       | DCS Admin, GameMaster | Loads a script (relative to Saved Games\DCS...) into the running mission.                                                       |
-| .reset_coalitions |                                       | all                 | DCS Admin             | Resets all user-coalition-bindings on all servers.                                                                              |
-| .campaign         | add <name> [start] [stop]             | admin-channel       | DCS Admin, GameMaster | Creates a new campaign "name", starting at "start" and ending at "stop". start / stop should be in format YYYYMMDD or DDMMYYYY. |
-| .campaign         | start <name>                          | admin-channel       | DCS Admin, GameMaster | Starts a new campaign with the provided name, if none is running.                                                               |
-| .campaign         | stop                                  | admin-channel       | DCS Admin, GameMaster | Stops the current campaign.                                                                                                     |
-| .campaign         | delete [name]                         | admin-channel       | DCS Admin, GameMaster | Deletes a campaign out of the list. If no name is provided the current campaign will be deleted.                                |
-| .campaign         | list [-all]                           | admin-channel       | DCS Admin, GameMaster | Lists all available campaigns. If "-all" is not provided (default), only campaigns from now on will be displayed.               |
-
-*) DCS 2.7.12 or higher
-=======
 | Command              | Parameter                             | Channel       | Roles                 | Description                                                                                      |
 |----------------------|---------------------------------------|---------------|-----------------------|--------------------------------------------------------------------------------------------------|
 | /chat                | message                               | admin-channel | DCS Admin             | Sends a message to the DCS in-game-chat.                                                         |
@@ -60,7 +41,6 @@
 | .coalition |               | all                   | Shows your current coalition.  |
 | .password  |               | all                   | Shows your coalition password. |
 | .flag      | flag [value]  | DCS Admin, GameMaster | Reads or sets a flag.          |
->>>>>>> 44a1ebf3
 
 ## Usage inside of Missions (Scripting API)
 You can enable, disable (= delete) and reset (= delete + start) campaigns inside of missions, too. If you want to use 
