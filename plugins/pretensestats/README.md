--- conflicted
+++ resolved
@@ -14,11 +14,7 @@
 DEFAULT:
   update_interval: 60         # interval in seconds when the embed should update (default = 60)
 DCS.openbeta_server:
-<<<<<<< HEAD
-  json_file_path: '%USERPROFILE%\Saved Games\DCS.openbeta\Missions\Saves\player_stats.json' # this is the default - if using a server it will likely be DCS.openbeta_server
-=======
   json_file_path: '%USERPROFILE%\Saved Games\DCS.openbeta_server\Missions\Saves\player_stats.json' # this is the default
->>>>>>> 7cbae4e3
   channel: 1122334455667788   # channel, where to upload the stats into (default: Status channel)
 ```
 Every parameter has a default value, which means, that you do not need to specify a configuration file at all.
