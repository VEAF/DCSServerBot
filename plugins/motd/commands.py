import discord
<<<<<<< HEAD
import json
from core import DCSServerBot, Plugin, PluginRequiredError, utils, Server, Player, TEventListener, Status, Coalition, \
    PluginInstallationError
from discord.ext import tasks, commands
from os import path
from typing import Optional, TYPE_CHECKING, Type
=======
from core import Plugin, PluginRequiredError, utils, Server, Player, TEventListener, Status, Coalition, \
    PluginInstallationError, command
from discord import app_commands
from discord.ext import tasks
from services import DCSServerBot
from typing import Optional, Type, Literal
>>>>>>> 44a1ebf3
from .listener import MessageOfTheDayListener


class MessageOfTheDay(Plugin):

    def __init__(self, bot: DCSServerBot, eventlistener: Type[TEventListener] = None):
        super().__init__(bot, eventlistener)
        if not self.locals:
<<<<<<< HEAD
            raise PluginInstallationError(reason=f"No {self.plugin_name}.json file found!", plugin=self.plugin_name)
=======
            raise PluginInstallationError(reason=f"No {self.plugin_name}.yaml file found!", plugin=self.plugin_name)
>>>>>>> 44a1ebf3
        self.last_nudge = dict[str, int]()
        self.nudge.start()

    async def cog_unload(self):
        self.nudge.cancel()
        await super().cog_unload()

    def send_message(self, message: str, server: Server, config: dict, player: Optional[Player] = None):
        if config['display_type'].lower() == 'chat':
            if player:
                player.sendChatMessage(message)
            else:
                server.sendChatMessage(Coalition.ALL, message)
        elif config['display_type'].lower() == 'popup':
            timeout = config.get('display_time', server.locals.get('message_timeout', 10))
            if player:
                player.sendPopupMessage(message, timeout)
                if 'sound' in config:
                    player.playSound(config['sound'])
            else:
                server.sendPopupMessage(Coalition.ALL, message, timeout)
                if 'sound' in config:
                    server.playSound(Coalition.ALL, config['sound'])

    @staticmethod
    def get_recipients(server: Server, config: dict) -> list[Player]:
        recp = list[Player]()
        players: list[Player] = server.get_active_players()
        in_roles = []
        out_roles = []
        for role in config['recipients'].split(','):
            if not role.startswith('!'):
                in_roles.append(role)
            else:
                out_roles.append(role[1:])
        for player in players:
            if len(in_roles):
                if not player.member or not utils.check_roles(in_roles, player.member):
                    continue
            if len(out_roles):
                if player.member and utils.check_roles(out_roles, player.member):
                    continue
            recp.append(player)
        return recp

    @command(description='Test MOTD')
    @app_commands.guild_only()
    @utils.app_has_roles(['DCS Admin'])
    async def motd(self, interaction: discord.Interaction,
                   server: app_commands.Transform[Server, utils.ServerTransformer(status=[Status.RUNNING])],
                   player: app_commands.Transform[Player, utils.PlayerTransformer(active=True)],
                   option: Literal['join', 'birth', 'nudge']):
        config = self.get_config(server)
        if not config:
            await interaction.response.send_message('No configuration for MOTD found.', ephemeral=True)
            return
        if server.status not in [Status.RUNNING, Status.PAUSED]:
            await interaction.response.send_message(f"Mission is {server.status.name.lower()}, can't test MOTD.",
                                                    ephemeral=True)
            return
        message = None
        if 'join' in option:
            message = self.eventlistener.on_join(config)
        elif 'birth' in option:
            message = await self.eventlistener.on_birth(config, server, player)
        elif 'nudge' in option:
            # TODO
            pass
        if message:
            await interaction.response.send_message(f"```{message}```")

    @tasks.loop(minutes=1.0)
    async def nudge(self):
        def process_message(message: str, server: Server, config: dict):
            if 'recipients' in config:
                for recp in self.get_recipients(server, config):
                    self.send_message(message, server, config, recp)
            else:
                self.send_message(message, server, config)

        try:
            for server_name, server in self.bot.servers.items():
                config = self.get_config(server)
                if server.status != Status.RUNNING or not config or 'nudge' not in config:
                    continue
                config = config['nudge']
                if server.name not in self.last_nudge:
                    self.last_nudge[server.name] = server.current_mission.mission_time
                elif server.current_mission.mission_time - self.last_nudge[server.name] > config['delay']:
                    if 'message' in config:
                        message = utils.format_string(config['message'], server=server)
                        process_message(message, server, config)
                    elif 'messages' in config:
                        for cfg in config['messages']:
                            message = utils.format_string(cfg['message'], server=server)
                            process_message(message, server, cfg)
                    self.last_nudge[server.name] = server.current_mission.mission_time
        except Exception as ex:
            self.log.exception(ex)


async def setup(bot: DCSServerBot):
    if 'mission' not in bot.plugins:
        raise PluginRequiredError('mission')
    await bot.add_cog(MessageOfTheDay(bot, MessageOfTheDayListener))<|MERGE_RESOLUTION|>--- conflicted
+++ resolved
@@ -1,19 +1,10 @@
 import discord
-<<<<<<< HEAD
-import json
-from core import DCSServerBot, Plugin, PluginRequiredError, utils, Server, Player, TEventListener, Status, Coalition, \
-    PluginInstallationError
-from discord.ext import tasks, commands
-from os import path
-from typing import Optional, TYPE_CHECKING, Type
-=======
 from core import Plugin, PluginRequiredError, utils, Server, Player, TEventListener, Status, Coalition, \
     PluginInstallationError, command
 from discord import app_commands
 from discord.ext import tasks
 from services import DCSServerBot
 from typing import Optional, Type, Literal
->>>>>>> 44a1ebf3
 from .listener import MessageOfTheDayListener
 
 
@@ -22,11 +13,7 @@
     def __init__(self, bot: DCSServerBot, eventlistener: Type[TEventListener] = None):
         super().__init__(bot, eventlistener)
         if not self.locals:
-<<<<<<< HEAD
-            raise PluginInstallationError(reason=f"No {self.plugin_name}.json file found!", plugin=self.plugin_name)
-=======
             raise PluginInstallationError(reason=f"No {self.plugin_name}.yaml file found!", plugin=self.plugin_name)
->>>>>>> 44a1ebf3
         self.last_nudge = dict[str, int]()
         self.nudge.start()
 
