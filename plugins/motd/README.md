--- conflicted
+++ resolved
@@ -7,35 +7,6 @@
 
 To be able to create a message on "birth", MISSION_STATISTICS = true has to be enabled on your server.
 
-<<<<<<< HEAD
-```json
-{
-  "configs": [
-    {
-      "on_birth": {                                                             -- whenever a user joins a plane
-        "message": "{player[name]}, welcome to {server[server_name]}!",         -- OR
-        "report": "greetings.json",                                             -- report file, has to be placed in /reports/motd
-        "display_type": "popup",                                                -- chat or popup
-        "display_time": 20,                                                     -- only relevant for popup,
-        "sound": "notify.ogg"                                                   -- play this sound (has to be loaded first!)
-      },
-      "nudge": {
-        "delay": 600,                                                           -- every 10 mins
-        "message": "This awesome server is presented to you by https://discord.gg/myfancylink.\nCome and join us!",
-        "recipients": "!@everyone",                                             -- who should receive it?
-        "display_type": "popup",
-        "display_time": 20
-      }
-    },
-    {
-      "installation": "DCS.openbeta_server",
-      "on_join": {                                                              -- whenever a user joins the server
-        "message": "Welcome to our public server! Teamkills will be punished."
-      }
-    }
-  ]
-}
-=======
 ```yaml
 DEFAULT:
   on_birth:                   # message will fire when someone enters a plane
@@ -51,35 +22,10 @@
 DCS.openbeta_server:
   on_join:                    # The message will be displayed in the in-game chat on join of the server.
     message: Welcome to our public server! Teamkills will be punished.
->>>>>>> 44a1ebf3
 ```
 > recipients can be a list of Discord groups that the player either is part of or not (prepend with !).<br>
 > !@everyone means, this message is for people that are not a member of your Discord.
 
-<<<<<<< HEAD
-If you want to play sounds, make sure that you loaded them into the mission first (see [Scheduler](..\scheduler\README.md))
-
-### Optional Layout for multiple Recipient Groups
-```json
-      "nudge": {
-        "delay": 60,
-        "messages": [
-          {
-            "message": "This awesome server is presented to you by https://discord.gg/myfancylink.\nCome and join us!",
-            "recipients": "!@everyone",
-            "display_type": "popup",
-            "display_time": 20
-          },
-          {
-            "message": "Glad to have you guys here!",
-            "recipients": "DCS Admin",
-            "display_type": "popup",
-            "display_time": 20
-          }
-        ]
-      }
-    }
-=======
 If you want to play sounds, make sure that you loaded them into the mission first (see [MizEdit](../../extensions/MizEdit.md)).
 
 ### Optional Layout for multiple Recipient Groups
@@ -95,5 +41,4 @@
           recipients: DCS Admin
           display_type: popup
           display_time: 20
->>>>>>> 44a1ebf3
 ```