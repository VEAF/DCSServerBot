--- conflicted
+++ resolved
@@ -142,11 +142,7 @@
 
 ## Plugin UserStats
 
-<<<<<<< HEAD
-| Command                | Parameter                                 | Channel | Role            | Description                                                                                         |
-=======
 | Command                | Parameter                                 | Channel | Role      | Description                                                                                         |
->>>>>>> 44a1ebf3
 |------------------------|-------------------------------------------|---------|-----------------|-----------------------------------------------------------------------------------------------------|
 | .statistics/.stats     | [@member / DCS name] [day/week/month/all] | all     | DCS             | Display your own statistics or that of a specific member.                                           |
 | .statsme               | [day/week/month/all]                      | all     | DCS             | Send your own statistics in a DM instead of displaying them in public.                              |
@@ -164,36 +160,6 @@
 If you want to change the name, aliases or permissions of an existing command or you want to disable it, you can do that
 by adding a "commands"-section to your "plugin".json configuration file.
 
-<<<<<<< HEAD
-Example (admin.json):
-```json
-{
-  "commands": {
-    "bans": {
-      "roles": ["Admin"],
-      "name": "prohibiciones",
-      "aliases": ["bans"],
-      "brief": "lista de prohibiciones",
-      "description": "mostrar una lista de todas las prohibiciones en sus servidores"
-    },
-    "update": {
-      "enabled": false
-    }
-  },
-  "configs": [
-    {
-      "downloads": [
-        { "label": "DCS Logs", "directory": "%USERPROFILE%\\Saved Games\\{server.installation}\\logs", "pattern": "dcs*.log" },
-        [...]
-      ]
-    }
-  ]
-}
-```
-This changes the command name of "bans" to its spanish name "prohibiciones" and gives it some documentation.
-It keeps the original name as an alias. Only users belonging to the Admin group are allowed to run this command.
-And it disables the "admin" command, so nobody can use or even see it anymore.
-=======
 Example (mission.json):
 ```json
 {
@@ -218,5 +184,4 @@
 ```
 This changes the group name of "player" to its spanish name "jugadores", the bans sub-command to "prohibiciones" and
 gives it some documentation. Only users belonging to the Admin group are allowed to run this command. The 2nd example
-disabled the afk sub-command at all. So nobody can see of use it anymore.
->>>>>>> 44a1ebf3
+disabled the afk sub-command at all. So nobody can see of use it anymore.